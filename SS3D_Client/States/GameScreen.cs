--- conflicted
+++ resolved
@@ -1,343 +1,339 @@
-﻿using System;
-using System.IO;
-
-using Mogre;
-using Lidgren.Network;
-
-using SS3D.Modules;
-using SS3D.Modules.Map;
-using SS3D.Modules.Items;
-using SS3D.Modules.Mobs;
-using SS3D.Modules.Network;
-using SS3D.Modules.UI;
-
-using SS3D_shared;
-
-using System.Collections.Generic;
-using System.Reflection;
-
-using Miyagi;
-using Miyagi.UI;
-using Miyagi.UI.Controls;
-using Miyagi.Common;
-using Miyagi.Common.Data;
-using Miyagi.Common.Resources;
-using Miyagi.Common.Events;
-using Miyagi.TwoD;
-
-namespace SS3D.States
-{
-    public class GameScreen : State
-    {
-        #region Variables
-        private OgreManager mEngine;
-        private StateManager mStateMgr;
-        private Map map;
-        private ItemManager itemManager;
-        private MobManager mobManager;
-        private GUI guiGameScreen;
-        private Chatbox gameChat;
-        private ushort defaultChannel;
-
-
-        #region Mouse/Camera stuff
-        private DateTime lastRMBClick = DateTime.Now;
-        private int lastMouseX = 0;
-        private int lastMouseY = 0;
-        private int lastMouseZ = 0;
-        #endregion
-
-        #endregion
-
-        public GameScreen()
-        {
-            mEngine = null;
-        }
-
-        #region Startup, Shutdown, Update
-        public override bool Startup(StateManager _mgr)
-        {
-            mEngine = _mgr.Engine;
-            mStateMgr = _mgr;
-
-            mEngine.mMiyagiSystem.GUIManager.DisposeAllGUIs();
-
-            map = new Map(mEngine);
-
-            mobManager = new MobManager(mEngine, map, mEngine.mNetworkMgr);
-            itemManager = new ItemManager(mEngine, map, mEngine.mNetworkMgr, mobManager);
-            SetUp();
-
-            mEngine.mNetworkMgr.MessageArrived += new NetworkMsgHandler(mNetworkMgr_MessageArrived);
-
-            gameChat = new Chatbox("gameChat");
-            mEngine.mMiyagiSystem.GUIManager.GUIs.Add(gameChat.chatGUI);
-            gameChat.chatPanel.ResizeMode = Miyagi.UI.ResizeModes.None;
-            gameChat.chatPanel.Movable = false;
-            gameChat.Transparency = 50;
-            defaultChannel = 1; 
-
-            gameChat.TextSubmitted += new Chatbox.TextSubmitHandler(chatTextbox_TextSubmitted);
-
-            mEngine.mNetworkMgr.SetMap(map);
-            mEngine.mNetworkMgr.RequestMap();
-
-            return true;
-        }
-
-
-
-        private void SetUp()
-        {
-            mEngine.SceneMgr.ShadowTextureSelfShadow = true;
-            mEngine.SceneMgr.SetShadowTextureCasterMaterial("shadow_caster");
-            mEngine.SceneMgr.SetShadowTexturePixelFormat(PixelFormat.PF_FLOAT16_RGB);
-            mEngine.SceneMgr.ShadowCasterRenderBackFaces = false;
-            mEngine.SceneMgr.SetShadowTextureSize(512);
-            mEngine.SceneMgr.ShadowTechnique = ShadowTechnique.SHADOWTYPE_TEXTURE_ADDITIVE_INTEGRATED;
-            
-            mEngine.SceneMgr.AmbientLight = ColourValue.White;
-
-            mEngine.SceneMgr.SetSkyBox(true, "SkyBox", 900f, true);
-
-        }
-
-        public override void Shutdown()
-        {
-            mEngine.mMiyagiSystem.GUIManager.GUIs.Remove(guiGameScreen);
-            map.Shutdown();
-            map = null;
-            itemManager.Shutdown();
-            itemManager = null;
-            mobManager.Shutdown();
-            mobManager = null;
-            mEngine.mNetworkMgr.Disconnect();
-        }
-
-        public override void Update(long _frameTime)
-        {
-            mEngine.SceneMgr.SkyBoxNode.Rotate(Mogre.Vector3.UNIT_Y, 0.0001f);
-            itemManager.Update();
-            mobManager.Update();
-        }
-
-        private void mNetworkMgr_MessageArrived(NetworkManager netMgr, NetIncomingMessage msg)
-        {
-            if (msg == null)
-            {
-                return;
-            }
-            switch (msg.MessageType)
-            {
-                case NetIncomingMessageType.Data:
-                    NetMessage messageType = (NetMessage)msg.ReadByte();
-                    switch (messageType)
-                    {
-                        case NetMessage.ChangeTile:
-                            ChangeTile(msg);
-                            break;
-                        case NetMessage.ItemMessage:
-                            itemManager.HandleNetworkMessage(msg);
-                            break;
-                        case NetMessage.MobMessage:
-                            mobManager.HandleNetworkMessage(msg);
-                            break;
-                        case NetMessage.SendMap:
-                            RecieveMap(msg);
-                            break;
-                        case NetMessage.ChatMessage:
-                            HandleChatMessage(msg);
-                            break;
-                        default:
-                            break;
-                    }
-                    break;
-                default:
-                    break;
-            }
-        }
-
-        public void RecieveMap(NetIncomingMessage msg)
-        {
-            int mapWidth = msg.ReadInt32();
-            int mapHeight = msg.ReadInt32();
-
-            TileType[,] tileArray = new TileType[mapWidth, mapHeight];
-
-            for (int x = 0; x < mapWidth; x++)
-            {
-                for (int z = 0; z < mapHeight; z++)
-                {
-                    tileArray[x, z] = (TileType)msg.ReadByte();
-                }
-            }
-            map.LoadNetworkedMap(tileArray, mapWidth, mapHeight);
-        }
-
-        private void ChangeTile(NetIncomingMessage msg)
-        {
-            if (map == null)
-            {
-                return;
-            }
-            int x = msg.ReadInt32();
-            int z = msg.ReadInt32();
-            TileType newTile = (TileType)msg.ReadByte();
-            map.ChangeTile(x, z, newTile);
-        }
-
-        private void HandleChatMessage(NetIncomingMessage msg)
-        {
-            ushort channel = msg.ReadUInt16();
-            string text = msg.ReadString();
-
-            string message = "(" + channel.ToString() + "):" + text;
-
-            gameChat.AddLine(message);
-        }
-
-        private void SendChatMessage(string text)
-        {
-            NetOutgoingMessage message = mEngine.mNetworkMgr.netClient.CreateMessage();
-            message.Write((byte)NetMessage.ChatMessage);
-            message.Write(defaultChannel);
-            message.Write(text);
-
-            mEngine.mNetworkMgr.SendMessage(message, NetDeliveryMethod.ReliableUnordered);
-        }
-
-        void chatTextbox_TextSubmitted(Chatbox chatbox, string text)
-        {
-<<<<<<< HEAD
-            if (e.Data == "/crowbar")
-            {
-                Mogre.Vector3 pos = mobManager.myMob.Node.Position;
-                pos.y += 40;
-                itemManager.SendCreateItem(pos);
-            }
-            else
-            {
-                SendChatMessage(e.Data);
-            }
-=======
-            SendChatMessage(text);
->>>>>>> ebe2cede
-        }
-
-        #endregion
-
-        #region Input
-        public override void UpdateInput(Mogre.FrameEvent evt, MOIS.Keyboard keyState, MOIS.Mouse mouseState)
-        {
-            if(keyState.IsKeyDown(MOIS.KeyCode.KC_W))
-            {
-                mobManager.MoveMe(1);
-                mobManager.Animate("walk");
-            }
-            if(keyState.IsKeyDown(MOIS.KeyCode.KC_D))
-            {
-                mobManager.MoveMe(2);
-            }
-            if (keyState.IsKeyDown(MOIS.KeyCode.KC_A))
-            {
-                mobManager.MoveMe(3);
-            }
-            if (keyState.IsKeyDown(MOIS.KeyCode.KC_S))
-            {
-                mobManager.MoveMe(4);
-                mobManager.Animate("walk");
-            }
-            if (!keyState.IsKeyDown(MOIS.KeyCode.KC_W) && !keyState.IsKeyDown(MOIS.KeyCode.KC_S))
-            {
-                mobManager.Animate("idle");
-            }
-        }
-
-        public override void KeyDown(MOIS.KeyEvent keyState)
-        {
-            if (keyState.key == MOIS.KeyCode.KC_LSHIFT)
-            {
-                mobManager.myMob.speed = mobManager.myMob.runSpeed;
-            }
-        }
-
-        public override void KeyUp(MOIS.KeyEvent keyState)
-        {
-            if (keyState.key == MOIS.KeyCode.KC_LSHIFT)
-            {
-                mobManager.myMob.speed = mobManager.myMob.walkSpeed;
-            }
-        }
-
-        public override void MouseUp(MOIS.MouseEvent mouseState, MOIS.MouseButtonID button)
-        {
-        }
-
-        public override void MouseDown(MOIS.MouseEvent mouseState, MOIS.MouseButtonID button)
-        {
-            if (button == MOIS.MouseButtonID.MB_Right)
-            {
-                TimeSpan clickDiff = DateTime.Now - lastRMBClick;
-                lastRMBClick = DateTime.Now;
-                if (clickDiff.TotalMilliseconds < 250)
-                {
-                    mEngine.Camera.ParentNode.ResetOrientation();
-                }
-            }
-
-            if (button == MOIS.MouseButtonID.MB_Left)
-            {
-                Point mouseLoc = mEngine.mMiyagiSystem.InputManager.MouseLocation;
-                Vector2 mousePos = new Vector2((float)mouseLoc.X, (float)mouseLoc.Y);
-                
-                //Changed this because it is simpler to use a helper class just for raycasting, and we don't need the worldpos.
-                AtomBaseClass atom = HelperClasses.AtomUtil.PickAtScreenPosition(mEngine, mousePos);
-
-                if (atom != null)
-                {
-                    switch (atom.AtomType)
-                    {
-                        case AtomType.Item:
-                            itemManager.ClickItem((Item)atom);
-                            break;
-                        case AtomType.Mob:
-                            mobManager.ClickMob((Mob)atom);
-                            break;
-                    }
-                    
-                }
-            }
-        }
-
-        public override void MouseMove(MOIS.MouseEvent mouseState)
-        {
-            // r-button camera yaw
-            if (mouseState.state.ButtonDown(MOIS.MouseButtonID.MB_Right))
-            {
-                int degree;
-                if (mouseState.state.X.rel > lastMouseX)
-                {
-                    degree = -mouseState.state.X.rel;
-                }
-                else
-                {
-                    degree = mouseState.state.X.rel;
-                }
-                mEngine.Camera.ParentNode.Yaw(Mogre.Math.DegreesToRadians(degree), Node.TransformSpace.TS_WORLD);
-                lastMouseX = mouseState.state.X.abs;
-            }
-
-            // mousewheel camera zoom
-            if (mouseState.state.Z.rel != 0)
-            {
-                mEngine.CameraDistance += mouseState.state.Z.rel / 6; 
-                // single mousewheel tick is 120 units, so 20 units per tick
-                mEngine.Camera.Position = new Mogre.Vector3(0, mEngine.CameraDistance, -2 * mEngine.CameraDistance / 3);
-           }
-        }
-
-        #endregion
-
-    }
-
-}
+﻿using System;
+using System.IO;
+
+using Mogre;
+using Lidgren.Network;
+
+using SS3D.Modules;
+using SS3D.Modules.Map;
+using SS3D.Modules.Items;
+using SS3D.Modules.Mobs;
+using SS3D.Modules.Network;
+using SS3D.Modules.UI;
+
+using SS3D_shared;
+
+using System.Collections.Generic;
+using System.Reflection;
+
+using Miyagi;
+using Miyagi.UI;
+using Miyagi.UI.Controls;
+using Miyagi.Common;
+using Miyagi.Common.Data;
+using Miyagi.Common.Resources;
+using Miyagi.Common.Events;
+using Miyagi.TwoD;
+
+namespace SS3D.States
+{
+    public class GameScreen : State
+    {
+        #region Variables
+        private OgreManager mEngine;
+        private StateManager mStateMgr;
+        private Map map;
+        private ItemManager itemManager;
+        private MobManager mobManager;
+        private GUI guiGameScreen;
+        private Chatbox gameChat;
+        private ushort defaultChannel;
+
+
+        #region Mouse/Camera stuff
+        private DateTime lastRMBClick = DateTime.Now;
+        private int lastMouseX = 0;
+        private int lastMouseY = 0;
+        private int lastMouseZ = 0;
+        #endregion
+
+        #endregion
+
+        public GameScreen()
+        {
+            mEngine = null;
+        }
+
+        #region Startup, Shutdown, Update
+        public override bool Startup(StateManager _mgr)
+        {
+            mEngine = _mgr.Engine;
+            mStateMgr = _mgr;
+
+            mEngine.mMiyagiSystem.GUIManager.DisposeAllGUIs();
+
+            map = new Map(mEngine);
+
+            mobManager = new MobManager(mEngine, map, mEngine.mNetworkMgr);
+            itemManager = new ItemManager(mEngine, map, mEngine.mNetworkMgr, mobManager);
+            SetUp();
+
+            mEngine.mNetworkMgr.MessageArrived += new NetworkMsgHandler(mNetworkMgr_MessageArrived);
+
+            gameChat = new Chatbox("gameChat");
+            mEngine.mMiyagiSystem.GUIManager.GUIs.Add(gameChat.chatGUI);
+            gameChat.chatPanel.ResizeMode = Miyagi.UI.ResizeModes.None;
+            gameChat.chatPanel.Movable = false;
+            gameChat.Transparency = 50;
+            defaultChannel = 1; 
+
+            gameChat.TextSubmitted += new Chatbox.TextSubmitHandler(chatTextbox_TextSubmitted);
+
+            mEngine.mNetworkMgr.SetMap(map);
+            mEngine.mNetworkMgr.RequestMap();
+
+            return true;
+        }
+
+
+
+        private void SetUp()
+        {
+            mEngine.SceneMgr.ShadowTextureSelfShadow = true;
+            mEngine.SceneMgr.SetShadowTextureCasterMaterial("shadow_caster");
+            mEngine.SceneMgr.SetShadowTexturePixelFormat(PixelFormat.PF_FLOAT16_RGB);
+            mEngine.SceneMgr.ShadowCasterRenderBackFaces = false;
+            mEngine.SceneMgr.SetShadowTextureSize(512);
+            mEngine.SceneMgr.ShadowTechnique = ShadowTechnique.SHADOWTYPE_TEXTURE_ADDITIVE_INTEGRATED;
+            
+            mEngine.SceneMgr.AmbientLight = ColourValue.White;
+
+            mEngine.SceneMgr.SetSkyBox(true, "SkyBox", 900f, true);
+
+        }
+
+        public override void Shutdown()
+        {
+            mEngine.mMiyagiSystem.GUIManager.GUIs.Remove(guiGameScreen);
+            map.Shutdown();
+            map = null;
+            itemManager.Shutdown();
+            itemManager = null;
+            mobManager.Shutdown();
+            mobManager = null;
+            mEngine.mNetworkMgr.Disconnect();
+        }
+
+        public override void Update(long _frameTime)
+        {
+            mEngine.SceneMgr.SkyBoxNode.Rotate(Mogre.Vector3.UNIT_Y, 0.0001f);
+            itemManager.Update();
+            mobManager.Update();
+        }
+
+        private void mNetworkMgr_MessageArrived(NetworkManager netMgr, NetIncomingMessage msg)
+        {
+            if (msg == null)
+            {
+                return;
+            }
+            switch (msg.MessageType)
+            {
+                case NetIncomingMessageType.Data:
+                    NetMessage messageType = (NetMessage)msg.ReadByte();
+                    switch (messageType)
+                    {
+                        case NetMessage.ChangeTile:
+                            ChangeTile(msg);
+                            break;
+                        case NetMessage.ItemMessage:
+                            itemManager.HandleNetworkMessage(msg);
+                            break;
+                        case NetMessage.MobMessage:
+                            mobManager.HandleNetworkMessage(msg);
+                            break;
+                        case NetMessage.SendMap:
+                            RecieveMap(msg);
+                            break;
+                        case NetMessage.ChatMessage:
+                            HandleChatMessage(msg);
+                            break;
+                        default:
+                            break;
+                    }
+                    break;
+                default:
+                    break;
+            }
+        }
+
+        public void RecieveMap(NetIncomingMessage msg)
+        {
+            int mapWidth = msg.ReadInt32();
+            int mapHeight = msg.ReadInt32();
+
+            TileType[,] tileArray = new TileType[mapWidth, mapHeight];
+
+            for (int x = 0; x < mapWidth; x++)
+            {
+                for (int z = 0; z < mapHeight; z++)
+                {
+                    tileArray[x, z] = (TileType)msg.ReadByte();
+                }
+            }
+            map.LoadNetworkedMap(tileArray, mapWidth, mapHeight);
+        }
+
+        private void ChangeTile(NetIncomingMessage msg)
+        {
+            if (map == null)
+            {
+                return;
+            }
+            int x = msg.ReadInt32();
+            int z = msg.ReadInt32();
+            TileType newTile = (TileType)msg.ReadByte();
+            map.ChangeTile(x, z, newTile);
+        }
+
+        private void HandleChatMessage(NetIncomingMessage msg)
+        {
+            ushort channel = msg.ReadUInt16();
+            string text = msg.ReadString();
+
+            string message = "(" + channel.ToString() + "):" + text;
+
+            gameChat.AddLine(message);
+        }
+
+        private void SendChatMessage(string text)
+        {
+            NetOutgoingMessage message = mEngine.mNetworkMgr.netClient.CreateMessage();
+            message.Write((byte)NetMessage.ChatMessage);
+            message.Write(defaultChannel);
+            message.Write(text);
+
+            mEngine.mNetworkMgr.SendMessage(message, NetDeliveryMethod.ReliableUnordered);
+        }
+
+        void chatTextbox_TextSubmitted(Chatbox chatbox, string text)
+        {
+            if (text == "/crowbar")
+            {
+                Mogre.Vector3 pos = mobManager.myMob.Node.Position;
+                pos.y += 40;
+                itemManager.SendCreateItem(pos);
+            }
+            else
+            {
+                SendChatMessage(text);
+            }
+        }
+
+        #endregion
+
+        #region Input
+        public override void UpdateInput(Mogre.FrameEvent evt, MOIS.Keyboard keyState, MOIS.Mouse mouseState)
+        {
+            if(keyState.IsKeyDown(MOIS.KeyCode.KC_W))
+            {
+                mobManager.MoveMe(1);
+                mobManager.Animate("walk");
+            }
+            if(keyState.IsKeyDown(MOIS.KeyCode.KC_D))
+            {
+                mobManager.MoveMe(2);
+            }
+            if (keyState.IsKeyDown(MOIS.KeyCode.KC_A))
+            {
+                mobManager.MoveMe(3);
+            }
+            if (keyState.IsKeyDown(MOIS.KeyCode.KC_S))
+            {
+                mobManager.MoveMe(4);
+                mobManager.Animate("walk");
+            }
+            if (!keyState.IsKeyDown(MOIS.KeyCode.KC_W) && !keyState.IsKeyDown(MOIS.KeyCode.KC_S))
+            {
+                mobManager.Animate("idle");
+            }
+        }
+
+        public override void KeyDown(MOIS.KeyEvent keyState)
+        {
+            if (keyState.key == MOIS.KeyCode.KC_LSHIFT)
+            {
+                mobManager.myMob.speed = mobManager.myMob.runSpeed;
+            }
+        }
+
+        public override void KeyUp(MOIS.KeyEvent keyState)
+        {
+            if (keyState.key == MOIS.KeyCode.KC_LSHIFT)
+            {
+                mobManager.myMob.speed = mobManager.myMob.walkSpeed;
+            }
+        }
+
+        public override void MouseUp(MOIS.MouseEvent mouseState, MOIS.MouseButtonID button)
+        {
+        }
+
+        public override void MouseDown(MOIS.MouseEvent mouseState, MOIS.MouseButtonID button)
+        {
+            if (button == MOIS.MouseButtonID.MB_Right)
+            {
+                TimeSpan clickDiff = DateTime.Now - lastRMBClick;
+                lastRMBClick = DateTime.Now;
+                if (clickDiff.TotalMilliseconds < 250)
+                {
+                    mEngine.Camera.ParentNode.ResetOrientation();
+                }
+            }
+
+            if (button == MOIS.MouseButtonID.MB_Left)
+            {
+                Point mouseLoc = mEngine.mMiyagiSystem.InputManager.MouseLocation;
+                Vector2 mousePos = new Vector2((float)mouseLoc.X, (float)mouseLoc.Y);
+                
+                //Changed this because it is simpler to use a helper class just for raycasting, and we don't need the worldpos.
+                AtomBaseClass atom = HelperClasses.AtomUtil.PickAtScreenPosition(mEngine, mousePos);
+
+                if (atom != null)
+                {
+                    switch (atom.AtomType)
+                    {
+                        case AtomType.Item:
+                            itemManager.ClickItem((Item)atom);
+                            break;
+                        case AtomType.Mob:
+                            mobManager.ClickMob((Mob)atom);
+                            break;
+                    }
+                    
+                }
+            }
+        }
+
+        public override void MouseMove(MOIS.MouseEvent mouseState)
+        {
+            // r-button camera yaw
+            if (mouseState.state.ButtonDown(MOIS.MouseButtonID.MB_Right))
+            {
+                int degree;
+                if (mouseState.state.X.rel > lastMouseX)
+                {
+                    degree = -mouseState.state.X.rel;
+                }
+                else
+                {
+                    degree = mouseState.state.X.rel;
+                }
+                mEngine.Camera.ParentNode.Yaw(Mogre.Math.DegreesToRadians(degree), Node.TransformSpace.TS_WORLD);
+                lastMouseX = mouseState.state.X.abs;
+            }
+
+            // mousewheel camera zoom
+            if (mouseState.state.Z.rel != 0)
+            {
+                mEngine.CameraDistance += mouseState.state.Z.rel / 6; 
+                // single mousewheel tick is 120 units, so 20 units per tick
+                mEngine.Camera.Position = new Mogre.Vector3(0, mEngine.CameraDistance, -2 * mEngine.CameraDistance / 3);
+           }
+        }
+
+        #endregion
+
+    }
+
+}