--- conflicted
+++ resolved
@@ -167,7 +167,7 @@
                 Logger.Log($"Unable to setup networking manager. Unknown exception: {e}, shutting down...", LogLevel.Fatal);
                 Environment.Exit(1);
             }
-            
+
             // Set up the VFS
             _resources.Initialize();
 
@@ -187,8 +187,8 @@
             // _resources.MountDefaultContentPack();
 
             //identical code in game controller for client
-            if(!AssemblyLoader.TryLoadAssembly<GameShared>(_resources, $"Content.Shared"))
-                if(!AssemblyLoader.TryLoadAssembly<GameShared>(_resources, $"Sandbox.Shared"))
+            if (!AssemblyLoader.TryLoadAssembly<GameShared>(_resources, $"Content.Shared"))
+                if (!AssemblyLoader.TryLoadAssembly<GameShared>(_resources, $"Sandbox.Shared"))
                     Logger.Warning($"[ENG] Could not load any Shared DLL.");
 
             if (!AssemblyLoader.TryLoadAssembly<GameServer>(_resources, $"Content.Server"))
@@ -230,55 +230,6 @@
             return false;
         }
 
-<<<<<<< HEAD
-        //identical code in gamecontroller for client
-        private bool TryLoadAssembly<T>(string name) where T : GameShared
-        {
-            // get the assembly from the file system
-            if (_resources.TryContentFileRead($@"Assemblies/{name}.dll", out MemoryStream gameDll))
-            {
-                Logger.Debug($"[SRV] Loading {name} DLL");
-
-                // see if debug info is present
-                if (_resources.TryContentFileRead($@"Assemblies/{name}.pdb", out MemoryStream gamePdb))
-                {
-                    try
-                    {
-                        // load the assembly into the process, and bootstrap the GameServer entry point.
-                        AssemblyLoader.LoadGameAssembly<T>(gameDll.ToArray(), gamePdb.ToArray());
-                        return true;
-                    }
-                    catch (Exception e)
-                    {
-                        Logger.Error($"[SRV] Exception loading DLL {name}.dll: {e}");
-                        return false;
-                    }
-                }
-                else
-                {
-                    try
-                    {
-                        // load the assembly into the process, and bootstrap the GameServer entry point.
-                        AssemblyLoader.LoadGameAssembly<T>(gameDll.ToArray());
-                        return true;
-                    }
-                    catch (Exception e)
-                    {
-                        Logger.Error($"[SRV] Exception loading DLL {name}.dll: {e}");
-                        return false;
-                    }
-                }
-            }
-            else
-            {
-                Logger.Warning($"[ENG] Could not load {name} DLL.");
-                return false;
-            }
-        }
-
-
-=======
->>>>>>> 3a5ea35c
         private TimeSpan _lastTick;
         private TimeSpan _lastKeepUpAnnounce;
 
@@ -399,7 +350,8 @@
             RunLevelChanged?.Invoke(this, args);
 
             // positive edge triggers
-            switch (level) {
+            switch (level)
+            {
                 case ServerRunLevel.PreGame:
                     _entities.Startup();
                     break;
@@ -409,7 +361,7 @@
         private void DisposeForRestart()
         {
             IoCManager.Resolve<IPlayerManager>().DetachAll();
-            if(_runLevel == ServerRunLevel.Game)
+            if (_runLevel == ServerRunLevel.Game)
             {
                 var mapMgr = IoCManager.Resolve<IMapManager>();
 
@@ -453,83 +405,6 @@
 
             _stateManager.SendGameStateUpdate();
         }
-<<<<<<< HEAD
-
-        #region MessageProcessing
-
-        private void HandleWelcomeMessageReq(NetMessage message)
-        {
-            var session = IoCManager.Resolve<IPlayerManager>().GetSessionByChannel(message.MsgChannel);
-            session.Name = ((MsgServerInfoReq) message).PlayerName;
-
-            var net = IoCManager.Resolve<IServerNetManager>();
-            var netMsg = message.MsgChannel.CreateNetMessage<MsgServerInfo>();
-
-            netMsg.ServerName = ServerName;
-            netMsg.ServerPort = net.Port;
-            netMsg.ServerWelcomeMessage = Motd;
-            netMsg.ServerMaxPlayers = MaxPlayers;
-            netMsg.ServerMapName = MapName;
-            netMsg.GameMode = GameModeName;
-            netMsg.ServerPlayerCount = IoCManager.Resolve<IPlayerManager>().PlayerCount;
-            netMsg.PlayerIndex = session.Index;
-
-            message.MsgChannel.SendMessage(netMsg);
-        }
-
-        private static void HandleErrorMessage(NetMessage msg)
-        {
-            Logger.Error($"[SRV] Unhandled NetMessage type: {msg.MsgName}");
-        }
-
-        private void HandlePlayerListReq(NetMessage message)
-        {
-            var channel = message.MsgChannel;
-            var plyMgr = IoCManager.Resolve<IPlayerManager>();
-            var players = plyMgr.GetAllPlayers().ToArray();
-            var netMsg = channel.CreateNetMessage<MsgPlayerList>();
-
-            var list = new List<PlayerState>();
-            foreach (var client in players)
-            {
-                if(client == null)
-                    continue;
-
-                var info = new PlayerState
-                {
-                    Index = client.Index,
-                    Uuid = client.ConnectedClient.ConnectionId,
-                    Name = client.Name,
-                    Status = client.Status,
-                    Ping = client.ConnectedClient.Ping
-                };
-                list.Add(info);
-            }
-            netMsg.Plyrs = list;
-            netMsg.PlyCount = (byte) list.Count;
-
-            channel.SendMessage(netMsg);
-
-            // client session is complete
-            var session = plyMgr.GetSessionByChannel(channel);
-            session.Status = SessionStatus.Connected;
-        }
-
-        private static void HandleStateAck(MsgStateAck msg)
-        {
-            IoCManager.Resolve<IGameStateManager>().Ack(msg.MsgChannel.ConnectionId, msg.Sequence);
-        }
-
-        //TODO: Chunk requests need to be handled in MapManager
-        private void SendMap(INetChannel client)
-        {
-            // Send Tiles
-            IoCManager.Resolve<IMapManager>().SendMap(client);
-        }
-
-        #endregion MessageProcessing
-=======
->>>>>>> 3a5ea35c
     }
 
     /// <summary>
