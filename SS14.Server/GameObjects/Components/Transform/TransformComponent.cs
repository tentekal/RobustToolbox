﻿using SS14.Server.Interfaces.GameObjects;
using SS14.Shared.GameObjects;
using SS14.Shared.Interfaces.GameObjects.Components;
using SS14.Shared.Interfaces.Map;
using SS14.Shared.IoC;
using SS14.Shared.Map;
using SS14.Shared.Maths;
using System;
using SS14.Shared.Enums;
using SS14.Shared.GameObjects.Serialization;

namespace SS14.Server.GameObjects
{
    /// <summary>
    ///     Stores the position and orientation of the entity.
    /// </summary>
    public class TransformComponent : Component, IServerTransformComponent
    {
        /// <summary>
        ///     Current parent entity of this entity.
        /// </summary>
        public IServerTransformComponent Parent
        {
            get => !_parent.IsValid() ? null : IoCManager.Resolve<IServerEntityManager>().GetEntity(_parent).GetComponent<IServerTransformComponent>();
            private set => _parent = value?.Owner.Uid ?? EntityUid.Invalid;
        }

        ITransformComponent ITransformComponent.Parent => Parent;

        private EntityUid _parent;
        private Vector2 _position;
        private Angle _rotation;
        private MapId _mapID;
        private GridId _gridID;

        /// <inheritdoc />
        public MapId MapID
        {
            get => _mapID;
            private set => _mapID = value;
        }

        /// <inheritdoc />
        public GridId GridID
        {
            get => _gridID;
            private set => _gridID = value;
        }

        /// <summary>
        ///     Current rotation offset of the entity.
        /// </summary>
        public Angle Rotation
        {
<<<<<<< HEAD
            get => rotation;
            set
            {
                rotation = value;
                OnRotate?.Invoke(value);
            }
        }
        private Angle rotation;
=======
            get => _rotation;
            set => _rotation = value;
        }
>>>>>>> 441bdf62

        /// <inheritdoc />
        public override string Name => "Transform";

        /// <inheritdoc />
        public override uint? NetID => NetIDs.TRANSFORM;

        /// <inheritdoc />
        public event EventHandler<MoveEventArgs> OnMove;

        /// <inheritdoc />
        public event Action<Angle> OnRotate;

        /// <inheritdoc />
        public LocalCoordinates LocalPosition
        {
            get => Parent != null ? GetMapTransform().LocalPosition : new LocalCoordinates(_position, GridID, MapID);
            set
            {
                _position = value.Position;

                MapID = value.MapID;
                GridID = value.GridID;

                OnMove?.Invoke(this, new MoveEventArgs(LocalPosition, value));
            }
        }

        /// <inheritdoc />
        public Vector2 WorldPosition
        {
            get => Parent != null ? GetMapTransform().WorldPosition : IoCManager.Resolve<IMapManager>().GetMap(MapID).GetGrid(GridID).ConvertToWorld(_position);
            set
            {
                _position = value;
                GridID = IoCManager.Resolve<IMapManager>().GetMap(MapID).FindGridAt(_position).Index;

                OnMove?.Invoke(this, new MoveEventArgs(LocalPosition, new LocalCoordinates(_position, GridID, MapID)));
            }
        }

        public override void ExposeData(EntitySerializer serializer)
        {
            base.ExposeData(serializer);

            serializer.DataField(ref _parent, "parent", new EntityUid());
            serializer.DataField(ref _mapID, "map", MapId.Nullspace);
            serializer.DataField(ref _gridID, "grid", GridId.DefaultGrid);
            serializer.DataField(ref _position, "pos", Vector2.Zero);
            serializer.DataField(ref _rotation, "rot", new Angle());
        }

        /// <inheritdoc />
        public override ComponentState GetComponentState()
        {
            return new TransformComponentState(LocalPosition, Rotation, Parent?.Owner?.Uid);
        }

        /// <summary>
        /// Detaches this entity from its parent.
        /// </summary>
        public void DetachParent()
        {
            // nothing to do
            if (Parent == null)
                return;

            Parent = null;
        }

        /// <summary>
        /// Sets another entity as the parent entity.
        /// </summary>
        /// <param name="parent"></param>
        public void AttachParent(IServerTransformComponent parent)
        {
            // nothing to attach to.
            if (parent == null)
                return;

            Parent = parent;
        }

        /// <summary>
        ///     Finds the transform of the entity located on the map itself
        /// </summary>
        public IServerTransformComponent GetMapTransform()
        {
            if (Parent != null) //If we are not the final transform, query up the chain of parents
            {
                return Parent.GetMapTransform();
            }
            return this;
        }

        ITransformComponent ITransformComponent.GetMapTransform() => GetMapTransform();

        public bool IsMapTransform => Parent == null;

        /// <summary>
        ///     Does this entity contain the entity in the argument
        /// </summary>
        public bool ContainsEntity(ITransformComponent transform)
        {
            if (transform.IsMapTransform) //Is the entity on the map
            {
                return false;
            }

            if (this == transform.Parent) //Is this the direct container of the entity
            {
                return true;
            }
            else
            {
                return ContainsEntity(transform.Parent); //Recursively search up the entitys containers for this object
            }
        }
    }
}<|MERGE_RESOLUTION|>--- conflicted
+++ resolved
@@ -52,20 +52,13 @@
         /// </summary>
         public Angle Rotation
         {
-<<<<<<< HEAD
-            get => rotation;
+            get => _rotation;
             set
             {
-                rotation = value;
+                _rotation = value;
                 OnRotate?.Invoke(value);
             }
         }
-        private Angle rotation;
-=======
-            get => _rotation;
-            set => _rotation = value;
-        }
->>>>>>> 441bdf62
 
         /// <inheritdoc />
         public override string Name => "Transform";
