--- conflicted
+++ resolved
@@ -1,15 +1,10 @@
-<<<<<<< HEAD
 ﻿using SS14.Server.Interfaces.Chat;
 using SS14.Shared;
+using SS14.Shared.Enums;
 using SS14.Shared.GameObjects;
 using SS14.Shared.IoC;
 using SS14.Shared.Maths;
-=======
-﻿using SS14.Shared.GameObjects;
->>>>>>> 5c0537f0
 using SS14.Shared.Utility;
-using SS14.Shared.Enums;
-using SS14.Shared.Maths;
 using YamlDotNet.RepresentationModel;
 
 namespace SS14.Server.GameObjects
@@ -19,11 +14,7 @@
         public override string Name => "PointLight";
         public override uint? NetID => NetIDs.POINT_LIGHT;
 
-<<<<<<< HEAD
         public Color Color { get; set; } = Color.White;
-=======
-        public Color Color { get; set; } = new Color(200, 200, 200, 255);
->>>>>>> 5c0537f0
         public LightModeClass Mode { get; set; } = LightModeClass.Constant;
         public LightState State { get; set; } = LightState.On;
         public float Radius { get; set; } = 5;
