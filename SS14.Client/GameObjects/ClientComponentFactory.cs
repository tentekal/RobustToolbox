﻿using SS14.Client.Interfaces.GameObjects;
using SS14.Client.Interfaces.GameObjects.Components;
using SS14.Shared.GameObjects;
using SS14.Shared.Interfaces.GameObjects.Components;
using System;
using System.Collections.Generic;
using System.Linq;
using System.Text;
using System.Threading.Tasks;

namespace SS14.Client.GameObjects
{
    public class ClientComponentFactory : ComponentFactory
    {
        public ClientComponentFactory()
        {
            Register<CollidableComponent>();
            RegisterReference<CollidableComponent, ICollidableComponent>();
            Register<IconComponent>();
            RegisterIgnore("KeyBindingInput");
            Register<PointLightComponent>();
            Register<PhysicsComponent>();
            Register<TransformComponent>();
            RegisterReference<TransformComponent, ITransformComponent>();
            RegisterReference<TransformComponent, IClientTransformComponent>();

            Register<PlayerInputMoverComponent>();
            RegisterReference<PlayerInputMoverComponent, IMoverComponent>();

            Register<BoundingBoxComponent>();

            Register<SpriteComponent>();
            RegisterReference<SpriteComponent, ISpriteComponent>();
            RegisterReference<SpriteComponent, ISpriteRenderableComponent>();
            RegisterReference<SpriteComponent, IClickTargetComponent>();

            Register<ClickableComponent>();
            RegisterReference<ClickableComponent, IClientClickableComponent>();
            RegisterReference<ClickableComponent, IClickableComponent>();

            Register<OccluderComponent>();

<<<<<<< HEAD
            Register<EyeComponent>();
=======
            RegisterIgnore("AiController");
>>>>>>> 3a5ea35c
        }
    }
}<|MERGE_RESOLUTION|>--- conflicted
+++ resolved
@@ -40,11 +40,8 @@
 
             Register<OccluderComponent>();
 
-<<<<<<< HEAD
             Register<EyeComponent>();
-=======
             RegisterIgnore("AiController");
->>>>>>> 3a5ea35c
         }
     }
 }