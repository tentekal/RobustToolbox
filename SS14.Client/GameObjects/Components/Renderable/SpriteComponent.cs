--- conflicted
+++ resolved
@@ -245,7 +245,6 @@
 
         private void OnRotate(Angle newAngle)
         {
-<<<<<<< HEAD
             UpdateCurrentSprite();
         }
 
@@ -255,12 +254,6 @@
         }
 
         protected virtual Texture GetBaseSprite()
-=======
-            sprites.Clear();
-        }
-        
-        protected virtual Sprite GetBaseSprite()
->>>>>>> 3a5ea35c
         {
             return currentBaseSprite;
         }
@@ -276,7 +269,6 @@
 
             var sprite = currentBaseSprite;
 
-<<<<<<< HEAD
             var ext = Path.GetExtension(currentBaseSpriteKey);
             var withoutExt = Path.ChangeExtension(currentBaseSpriteKey, null);
             Direction dir;
@@ -291,12 +283,6 @@
                 dir = angle.GetDir();
             }
             string name = $"{withoutExt}_{dir.ToString().ToLowerInvariant()}{ext}";
-=======
-            string dirName =
-                (currentBaseSpriteKey + "_" +
-                 transform.WorldRotation.GetDir()).
-                    ToLowerInvariant();
->>>>>>> 3a5ea35c
 
             if (dirSprites.ContainsKey(name))
                 sprite = dirSprites[name];
@@ -346,115 +332,15 @@
                 AddSprite(node.AsString());
             }
 
-<<<<<<< HEAD
             if (mapping.TryGetNode("cardinal", out node))
-=======
-            //Render this sprite
-            if (!visible) return;
-            if (currentBaseSprite == null) return;
-
-            Sprite spriteToRender = GetActiveDirectionalSprite();
-
-            var worldPos = transform.WorldPosition;
-            var renderPos = (worldPos + Offset) * CluwneLib.Camera.PixelsPerMeter;
-            var bounds = spriteToRender.LocalBounds;
-
-            spriteToRender.Position = new Vector2(renderPos.X, renderPos.Y);
-
-            if (worldPos.X + bounds.Left + bounds.Width < topLeft.X
-                || worldPos.X > bottomRight.X
-                || worldPos.Y + bounds.Top + bounds.Height < topLeft.Y
-                || worldPos.Y > bottomRight.Y)
-                return;
-
-            spriteToRender.Origin = new Vector2(spriteToRender.LocalBounds.Width / 2, spriteToRender.LocalBounds.Height / 2);
-            spriteToRender.Rotation = transform.WorldRotation + Math.PI / 2; // convert our angle to sfml angle
-            spriteToRender.Scale = new Vector2(HorizontalFlip ? -1 : 1, 1);
-            spriteToRender.Color = Color;
-
-            spriteToRender.Draw();
-
-            //because sprites are global for whatever backwards reason... BETTER SET IT BACK TO DEFAULT ಠ_ಠ
-            spriteToRender.Position = new Vector2(0, 0);
-            spriteToRender.Origin = new Vector2(0, 0);
-            spriteToRender.Rotation = new Angle(0);
-            spriteToRender.Scale = new Vector2(1, 1);
-            spriteToRender.Color = Color.White;
-
-            //Render slaves above
-            IEnumerable<SpriteComponent> renderablesAbove = from SpriteComponent c in slaves
-                                                                //FIXTHIS
-                                                            orderby c.DrawDepth ascending
-                                                            where c.DrawDepth >= DrawDepth
-                                                            select c;
-
-            foreach (SpriteComponent component in renderablesAbove.ToList())
->>>>>>> 3a5ea35c
             {
                 Cardinal = node.AsBool();
             }
-<<<<<<< HEAD
 
             if (mapping.TryGetNode("scale", out node))
             {
                 Scale = node.AsVector2();
             }
-=======
-        }
-
-        protected void SetSpriteCenter(string sprite, Vector2 center)
-        {
-            SetSpriteCenter(sprites[sprite], center);
-        }
-
-        protected void SetSpriteCenter(Sprite sprite, Vector2 center)
-        {
-            var bounds = GetActiveDirectionalSprite().LocalBounds;
-            sprite.Position = new Vector2(center.X - (bounds.Width / 2),
-                                          center.Y - (bounds.Height / 2));
-        }
-
-        protected void SetSpriteCenter(Sprite sprite, LocalCoordinates worldPos)
-        {
-            SetSpriteCenter(sprite, worldPos.Position);
-        }
-
-        public bool IsSlaved()
-        {
-            return master != null;
-        }
-
-        public void SetMaster(IEntity m)
-        {
-            if (!m.HasComponent<ISpriteRenderableComponent>())
-                return;
-            var mastercompo = m.GetComponent<ISpriteRenderableComponent>();
-            //If there's no sprite component, then FUCK IT
-            if (mastercompo == null)
-                return;
-
-            mastercompo.AddSlave(this);
-            master = mastercompo;
-        }
-
-        public void UnsetMaster()
-        {
-            if (master == null)
-                return;
-            master.RemoveSlave(this);
-            master = null;
-        }
-
-        public void AddSlave(IRenderableComponent slavecompo)
-        {
-            slaves.Add(slavecompo);
-        }
-
-        public void RemoveSlave(IRenderableComponent slavecompo)
-        {
-            if (slaves.Contains(slavecompo))
-                slaves.Remove(slavecompo);
->>>>>>> 3a5ea35c
         }
 
         /// <inheritdoc />
