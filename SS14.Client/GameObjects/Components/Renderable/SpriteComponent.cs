<<<<<<< HEAD
﻿using Lidgren.Network;
using OpenTK;
using SS14.Client.Graphics;
using SS14.Client.Interfaces.GameObjects;
using SS14.Client.Interfaces.GameObjects.Components;
using SS14.Client.Interfaces.ResourceManagement;
using SS14.Client.ResourceManagement;
using SS14.Client.Utility;
using SS14.Shared;
=======
﻿using SS14.Client.Graphics;
using SS14.Client.Graphics.Sprites;
using SS14.Client.Graphics.TexHelpers;
using SS14.Client.Interfaces.GameObjects;
using SS14.Client.Interfaces.Resource;
>>>>>>> 5c0537f0
using SS14.Shared.GameObjects;
using SS14.Shared.Interfaces.GameObjects;
using SS14.Shared.Interfaces.GameObjects.Components;
using SS14.Shared.IoC;
using SS14.Shared.Map;
using SS14.Shared.Maths;
using SS14.Shared.Utility;
using System;
using System.Collections.Generic;
using System.IO;
using System.Linq;
<<<<<<< HEAD
using YamlDotNet.RepresentationModel;
using Vector2 = SS14.Shared.Maths.Vector2;
using Vector2i = SS14.Shared.Maths.Vector2i;
using SS14.Shared.Log;
=======
using SS14.Shared.Enums;
using SS14.Shared.Maths;
using YamlDotNet.RepresentationModel;
using SS14.Shared.Map;
>>>>>>> 5c0537f0

// Warning: Shitcode ahead!
namespace SS14.Client.GameObjects
{
    public class SpriteComponent : Component, ISpriteRenderableComponent, ISpriteComponent
    {
        public override string Name => "Sprite";
        public override uint? NetID => NetIDs.SPRITE;

        public TextureSource CurrentSprite { get; private set; }
        protected TextureSource currentBaseSprite { get; private set; }
        protected string currentBaseSpriteKey;
        protected Dictionary<string, TextureSource> dirSprites = new Dictionary<string, TextureSource>();
        protected bool HorizontalFlip { get; set; }
        protected IRenderableComponent master;
        protected List<IRenderableComponent> slaves = new List<IRenderableComponent>();
        protected Dictionary<string, TextureSource> sprites = new Dictionary<string, TextureSource>();
        protected bool visible = true;
        private DrawDepth drawDepth;
        public DrawDepth DrawDepth
        {
            get => drawDepth;
            set
            {
                drawDepth = value;
                if (SceneSprite != null)
                {
                    SceneSprite.ZIndex = (int)value;
                }
            }
        }
        public Color Color { get; set; } = Color.White;
        public MapId MapID { get; private set; }

        public override Type StateType => typeof(SpriteComponentState);

        private IClientTransformComponent transform;
        private Godot.Sprite SceneSprite;

        public float Bottom
        {
            get
            {
                return transform.WorldPosition.Y +
                       (CurrentSprite.Height / 2);
            }
        }

        public bool Cardinal { get; private set; } = true;

        public Vector2 Scale { get; private set; } = Vector2.One;

        #region ISpriteComponent Members

        public Box2 AverageAABB => LocalAABB;

        public Box2 LocalAABB
        {
            get
            {
                return Box2.FromDimensions(0, 0, CurrentSprite.Width, CurrentSprite.Height);
            }
        }

<<<<<<< HEAD
        public TextureSource GetSprite(string spriteKey)
=======
        /// <summary>
        ///     Offsets the sprite from the entity origin by this many meters.
        /// </summary>
        public Vector2 Offset { get; set; }

        public Sprite GetCurrentSprite()
        {
            return GetActiveDirectionalSprite();
        }

        public Sprite GetSprite(string spriteKey)
>>>>>>> 5c0537f0
        {
            if (sprites.ContainsKey(spriteKey))
                return sprites[spriteKey];
            else
                return null;
        }

        public List<TextureSource> GetAllSprites()
        {
            return sprites.Values.ToList();
        }

        public void SetSpriteByKey(string spriteKey)
        {
            if (sprites.ContainsKey(spriteKey))
            {
                currentBaseSprite = sprites[spriteKey];
                currentBaseSpriteKey = spriteKey;
                if (Owner != null)
                    Owner.SendMessage(this, ComponentMessageType.SpriteChanged);
            }
            else
                throw new Exception("Whoops. That sprite isn't in the dictionary.");

            UpdateCurrentSprite();
        }

        public void AddSprite(string spriteKey)
        {
            if (sprites.ContainsKey(spriteKey))
            {
                throw new InvalidOperationException("That sprite is already added.");
            }

            var manager = IoCManager.Resolve<IResourceCache>();
            if (manager.TryGetResource<TextureResource>($@"./Textures/{spriteKey}", out var sprite))
            {
                AddSprite(spriteKey, sprite.Texture);
            }

            //If there's only one sprite, and the current sprite is explicitly not set, then lets go ahead and set our sprite.
            if (sprites.Count == 1)
            {
                SetSpriteByKey(sprites.Keys.First());
            }

            BuildDirectionalSprites();
        }

        public void AddSprite(string key, TextureSource spritetoadd)
        {
            if (spritetoadd != null && !String.IsNullOrEmpty(key))
            {
                sprites.Add(key, spritetoadd);
            }
            BuildDirectionalSprites();
        }

        public bool HasSprite(string key)
        {
            return sprites.ContainsKey(key);
        }

        #endregion ISpriteComponent Members

        private void BuildDirectionalSprites()
        {
            dirSprites.Clear();
            var resMgr = IoCManager.Resolve<IResourceCache>();

            foreach (var curr in sprites)
            {
                foreach (string dir in Enum.GetNames(typeof(Direction)))
                {
                    var ext = Path.GetExtension(curr.Key);
                    var withoutExt = Path.ChangeExtension(curr.Key, null);
                    string name = $"{withoutExt}_{dir.ToLowerInvariant()}{ext}";
                    if (resMgr.TryGetResource<TextureResource>(@"./Textures/" + name, out var res))
                        dirSprites.Add(name, res.Texture);
                }
            }

            UpdateCurrentSprite();
        }

        public override void OnAdd(IEntity owner)
        {
            base.OnAdd(owner);
            //Send a spritechanged message so everything knows whassup.
            Owner.SendMessage(this, ComponentMessageType.SpriteChanged);
        }

        public override void Initialize()
        {
            base.Initialize();
            transform = Owner.GetComponent<IClientTransformComponent>();
            transform.OnMove += OnMove;
            transform.OnRotate += OnRotate;
            MapID = transform.MapID;

            SceneSprite = new Godot.Sprite()
            {
                ZIndex = (int)DrawDepth,
                Scale = Scale.Convert(),
            };
            SceneSprite.SetName("SpriteComponent");

            transform.SceneNode.AddChild(SceneSprite);

            UpdateCurrentSprite();
        }

        public override void Shutdown()
        {
            transform.OnRotate -= OnRotate;
            transform.OnMove -= OnMove;
            transform = null;

            SceneSprite.QueueFree();
            SceneSprite.Dispose();
            SceneSprite = null;

            base.Shutdown();
        }

        public void OnMove(object sender, MoveEventArgs args)
        {
            MapID = args.NewPosition.MapID;
        }

<<<<<<< HEAD
        private void OnRotate(Angle newAngle)
=======
        public void ClearSprites()
        {
            sprites.Clear();
        }

        public override void HandleNetworkMessage(IncomingEntityComponentMessage message)
>>>>>>> 5c0537f0
        {
            UpdateCurrentSprite();
        }

        public void ClearSprites()
        {
<<<<<<< HEAD
            sprites.Clear();
=======
            ComponentReplyMessage reply = base.ReceiveMessage(sender, type, list);

            if (sender == this) //Don't listen to our own messages!
                return ComponentReplyMessage.Empty;

            switch (type)
            {
                case ComponentMessageType.GetSprite:
                    reply = new ComponentReplyMessage(ComponentMessageType.CurrentSprite, GetBaseSprite());
                    break;
                case ComponentMessageType.SetSpriteByKey:
                    SetSpriteByKey((string)list[0]);
                    break;
                case ComponentMessageType.SlaveAttach:
                    SetMaster(Owner.EntityManager.GetEntity(new EntityUid((int)list[0])));
                    break;
                case ComponentMessageType.ItemUnEquipped:
                case ComponentMessageType.Dropped:
                    UnsetMaster();
                    break;
            }

            return reply;
>>>>>>> 5c0537f0
        }

        protected virtual TextureSource GetBaseSprite()
        {
            return currentBaseSprite;
        }

        protected void SetDrawDepth(DrawDepth p)
        {
            DrawDepth = p;
        }

        private TextureSource GetActiveDirectionalSprite()
        {
            if (currentBaseSprite == null || transform == null) return null;

            var sprite = currentBaseSprite;

            var ext = Path.GetExtension(currentBaseSpriteKey);
            var withoutExt = Path.ChangeExtension(currentBaseSpriteKey, null);
            Direction dir;
            // Oh hey look Y is STILL FLIPPED.
            var angle = new Angle(-transform.Rotation);
            if (Cardinal)
            {
                dir = angle.GetCardinalDir();
            }
            else
            {
                dir = angle.GetDir();
            }
            string name = $"{withoutExt}_{dir.ToString().ToLowerInvariant()}{ext}";

            if (dirSprites.ContainsKey(name))
                sprite = dirSprites[name];

            return sprite;
        }

        public void UpdateCurrentSprite()
        {
            CurrentSprite = GetActiveDirectionalSprite();
            if (SceneSprite != null && CurrentSprite != null)
            {
                SceneSprite.Texture = CurrentSprite.Texture;
            }
        }

        public bool SpriteExists(string key)
        {
            if (sprites.ContainsKey(key))
                return true;
            return false;
        }

        public override void LoadParameters(YamlMappingNode mapping)
        {
            YamlNode node;
            if (mapping.TryGetNode("drawdepth", out node))
            {
                SetDrawDepth(node.AsEnum<DrawDepth>());
            }

            if (mapping.TryGetNode("color", out node))
            {
                try
                {
                    Color = System.Drawing.Color.FromName(node.ToString());
                }
                catch
                {
                    Color = node.AsHexColor();
                }
            }

            if (mapping.TryGetNode<YamlSequenceNode>("sprites", out var sequence))
            {
                foreach (YamlNode spriteNode in sequence)
                {
                    AddSprite(spriteNode.AsString());
                }
            }

            if (mapping.TryGetNode("sprite", out node))
            {
                AddSprite(node.AsString());
            }

<<<<<<< HEAD
            if (mapping.TryGetNode("cardinal", out node))
=======
            //Render this sprite
            if (!visible) return;
            if (currentBaseSprite == null) return;

            Sprite spriteToRender = GetActiveDirectionalSprite();

            var renderPos = (transform.WorldPosition + Offset) * CluwneLib.Camera.PixelsPerMeter;
            var bounds = spriteToRender.LocalBounds;
            SetSpriteCenter(spriteToRender, renderPos);

            if (transform.WorldPosition.X + bounds.Left + bounds.Width < topLeft.X
                || transform.WorldPosition.X > bottomRight.X
                || transform.WorldPosition.Y + bounds.Top + bounds.Height < topLeft.Y
                || transform.WorldPosition.Y > bottomRight.Y)
                return;

            spriteToRender.Scale = new Vector2(HorizontalFlip ? -1 : 1, 1);
            spriteToRender.Color = Color;
            spriteToRender.Draw();
            spriteToRender.Color = Color.White;

            //Render slaves above
            IEnumerable<SpriteComponent> renderablesAbove = from SpriteComponent c in slaves
                                                                //FIXTHIS
                                                            orderby c.DrawDepth ascending
                                                            where c.DrawDepth >= DrawDepth
                                                            select c;

            foreach (SpriteComponent component in renderablesAbove.ToList())
>>>>>>> 5c0537f0
            {
                Cardinal = node.AsBool();
            }

            if (mapping.TryGetNode("scale", out node))
            {
                Scale = node.AsVector2();
            }
        }

        /// <inheritdoc />
        public override void HandleComponentState(ComponentState state)
        {
            var newState = (SpriteComponentState)state;
            DrawDepth = newState.DrawDepth;
            Offset = newState.Offset;

            if (newState.SpriteKey != null && sprites.ContainsKey(newState.SpriteKey) &&
                currentBaseSprite != sprites[newState.SpriteKey])
                SetSpriteByKey(newState.SpriteKey);

            visible = newState.Visible;
        }
    }
}<|MERGE_RESOLUTION|>--- conflicted
+++ resolved
@@ -1,20 +1,10 @@
-<<<<<<< HEAD
-﻿using Lidgren.Network;
-using OpenTK;
-using SS14.Client.Graphics;
+﻿using SS14.Client.Graphics;
 using SS14.Client.Interfaces.GameObjects;
 using SS14.Client.Interfaces.GameObjects.Components;
 using SS14.Client.Interfaces.ResourceManagement;
 using SS14.Client.ResourceManagement;
 using SS14.Client.Utility;
 using SS14.Shared;
-=======
-﻿using SS14.Client.Graphics;
-using SS14.Client.Graphics.Sprites;
-using SS14.Client.Graphics.TexHelpers;
-using SS14.Client.Interfaces.GameObjects;
-using SS14.Client.Interfaces.Resource;
->>>>>>> 5c0537f0
 using SS14.Shared.GameObjects;
 using SS14.Shared.Interfaces.GameObjects;
 using SS14.Shared.Interfaces.GameObjects.Components;
@@ -26,17 +16,8 @@
 using System.Collections.Generic;
 using System.IO;
 using System.Linq;
-<<<<<<< HEAD
+using SS14.Shared.Log;
 using YamlDotNet.RepresentationModel;
-using Vector2 = SS14.Shared.Maths.Vector2;
-using Vector2i = SS14.Shared.Maths.Vector2i;
-using SS14.Shared.Log;
-=======
-using SS14.Shared.Enums;
-using SS14.Shared.Maths;
-using YamlDotNet.RepresentationModel;
-using SS14.Shared.Map;
->>>>>>> 5c0537f0
 
 // Warning: Shitcode ahead!
 namespace SS14.Client.GameObjects
@@ -101,21 +82,7 @@
             }
         }
 
-<<<<<<< HEAD
         public TextureSource GetSprite(string spriteKey)
-=======
-        /// <summary>
-        ///     Offsets the sprite from the entity origin by this many meters.
-        /// </summary>
-        public Vector2 Offset { get; set; }
-
-        public Sprite GetCurrentSprite()
-        {
-            return GetActiveDirectionalSprite();
-        }
-
-        public Sprite GetSprite(string spriteKey)
->>>>>>> 5c0537f0
         {
             if (sprites.ContainsKey(spriteKey))
                 return sprites[spriteKey];
@@ -246,49 +213,14 @@
             MapID = args.NewPosition.MapID;
         }
 
-<<<<<<< HEAD
         private void OnRotate(Angle newAngle)
-=======
+        {
+            UpdateCurrentSprite();
+        }
+
         public void ClearSprites()
         {
             sprites.Clear();
-        }
-
-        public override void HandleNetworkMessage(IncomingEntityComponentMessage message)
->>>>>>> 5c0537f0
-        {
-            UpdateCurrentSprite();
-        }
-
-        public void ClearSprites()
-        {
-<<<<<<< HEAD
-            sprites.Clear();
-=======
-            ComponentReplyMessage reply = base.ReceiveMessage(sender, type, list);
-
-            if (sender == this) //Don't listen to our own messages!
-                return ComponentReplyMessage.Empty;
-
-            switch (type)
-            {
-                case ComponentMessageType.GetSprite:
-                    reply = new ComponentReplyMessage(ComponentMessageType.CurrentSprite, GetBaseSprite());
-                    break;
-                case ComponentMessageType.SetSpriteByKey:
-                    SetSpriteByKey((string)list[0]);
-                    break;
-                case ComponentMessageType.SlaveAttach:
-                    SetMaster(Owner.EntityManager.GetEntity(new EntityUid((int)list[0])));
-                    break;
-                case ComponentMessageType.ItemUnEquipped:
-                case ComponentMessageType.Dropped:
-                    UnsetMaster();
-                    break;
-            }
-
-            return reply;
->>>>>>> 5c0537f0
         }
 
         protected virtual TextureSource GetBaseSprite()
@@ -377,39 +309,7 @@
                 AddSprite(node.AsString());
             }
 
-<<<<<<< HEAD
             if (mapping.TryGetNode("cardinal", out node))
-=======
-            //Render this sprite
-            if (!visible) return;
-            if (currentBaseSprite == null) return;
-
-            Sprite spriteToRender = GetActiveDirectionalSprite();
-
-            var renderPos = (transform.WorldPosition + Offset) * CluwneLib.Camera.PixelsPerMeter;
-            var bounds = spriteToRender.LocalBounds;
-            SetSpriteCenter(spriteToRender, renderPos);
-
-            if (transform.WorldPosition.X + bounds.Left + bounds.Width < topLeft.X
-                || transform.WorldPosition.X > bottomRight.X
-                || transform.WorldPosition.Y + bounds.Top + bounds.Height < topLeft.Y
-                || transform.WorldPosition.Y > bottomRight.Y)
-                return;
-
-            spriteToRender.Scale = new Vector2(HorizontalFlip ? -1 : 1, 1);
-            spriteToRender.Color = Color;
-            spriteToRender.Draw();
-            spriteToRender.Color = Color.White;
-
-            //Render slaves above
-            IEnumerable<SpriteComponent> renderablesAbove = from SpriteComponent c in slaves
-                                                                //FIXTHIS
-                                                            orderby c.DrawDepth ascending
-                                                            where c.DrawDepth >= DrawDepth
-                                                            select c;
-
-            foreach (SpriteComponent component in renderablesAbove.ToList())
->>>>>>> 5c0537f0
             {
                 Cardinal = node.AsBool();
             }
