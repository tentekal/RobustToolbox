﻿using SS14.Client.Interfaces.GameObjects;
using SS14.Client.Interfaces.GameObjects.Components;
using SS14.Shared.GameObjects;
using SS14.Shared.Input;
using SS14.Shared.Interfaces.GameObjects;
using SS14.Shared.Map;

namespace SS14.Client.GameObjects
{
    // Notice: Most actual logic for clicking is done by the game screen.
    public class ClickableComponent : Component, IClientClickableComponent
    {
        public override string Name => "Clickable";
        public override uint? NetID => NetIDs.CLICKABLE;

        public bool CheckClick(LocalCoordinates worldPos, out int drawdepth)
        {
            var component = Owner.GetComponent<IClickTargetComponent>();

<<<<<<< HEAD
            drawdepth = (int)component.DrawDepth;
            return true;
=======
            drawdepth = (int) component.DrawDepth;
            return component.WasClicked(worldPos);
>>>>>>> 3a5ea35c
        }

        public void DispatchClick(IEntity user, ClickType clickType)
        {
            var message = new ClientEntityClickMsg(user.Uid, clickType);
            SendMessage(message);
            SendNetworkMessage(message);
        }
    }
}<|MERGE_RESOLUTION|>--- conflicted
+++ resolved
@@ -17,13 +17,8 @@
         {
             var component = Owner.GetComponent<IClickTargetComponent>();
 
-<<<<<<< HEAD
             drawdepth = (int)component.DrawDepth;
             return true;
-=======
-            drawdepth = (int) component.DrawDepth;
-            return component.WasClicked(worldPos);
->>>>>>> 3a5ea35c
         }
 
         public void DispatchClick(IEntity user, ClickType clickType)
