--- conflicted
+++ resolved
@@ -48,19 +48,17 @@
         [Dependency]
         private readonly IGameTiming _time;
         [Dependency]
-<<<<<<< HEAD
         public readonly IEyeManager eyeManager;
         [Dependency]
         public readonly ISceneTreeHolder sceneTree;
         [Dependency]
         readonly public IInputManager inputManager;
-=======
+        [Dependency]
         private readonly IUserInterfaceManager _userInterfaceManager;
         [Dependency]
         private readonly IPrototypeManager _prototypeManager;
         [Dependency]
         private readonly ITileDefinitionManager _tileDefManager;
->>>>>>> 3a5ea35c
 
         /// <summary>
         ///     How long before a pending tile change is dropped.
@@ -208,11 +206,6 @@
         {
             Clear();
 
-<<<<<<< HEAD
-=======
-            _userInterfaceManager.DragInfo.Reset();
-
->>>>>>> 3a5ea35c
             CurrentPermission = info;
 
             if (!_modeDictionary.Any(pair => pair.Key.Equals(CurrentPermission.PlacementOption)))
