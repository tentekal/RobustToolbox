--- conflicted
+++ resolved
@@ -98,12 +98,8 @@
     <Compile Include="GameObjects\Components\BoundingBox\BoundingBoxComponent.cs" />
     <Compile Include="GameObjects\Components\Collidable\CollidableComponent.cs" />
     <Compile Include="GameObjects\Components\Icon\IconComponent.cs" />
-<<<<<<< HEAD
     <Compile Include="GameObjects\Components\Input\ClickableComponent.cs" />
-    <Compile Include="GameObjects\Components\Input\ContextMenuComponent.cs" />
     <Compile Include="GameObjects\Components\Input\KeybindingInputComponent.cs" />
-=======
->>>>>>> 3a5ea35c
     <Compile Include="GameObjects\Components\Light\PointLightComponent.cs" />
     <Compile Include="GameObjects\Components\Mover\PlayerInputMoverComponent.cs" />
     <Compile Include="GameObjects\Components\Occluder\OccluderComponent.cs" />
@@ -226,27 +222,7 @@
     <Compile Include="Placement\Modes\AlignTileNonSolid.cs" />
     <Compile Include="Placement\Modes\AlignTileSolid.cs" />
     <Compile Include="Placement\Modes\AlignWall.cs" />
-<<<<<<< HEAD
     <Compile Include="Interfaces\Placement\IPlacementManager.cs" />
-=======
-    <Compile Include="Player\PlayerManager.cs" />
-    <Compile Include="Player\PostProcessing\BlurPostProcessingEffect.cs" />
-    <Compile Include="Player\PostProcessing\DeathPostProcessingEffect.cs" />
-    <Compile Include="Player\PostProcessing\PostProcessingEffect.cs" />
-    <Compile Include="ResourceManagement\ResourceCache.cs" />
-    <Compile Include="State\State.cs" />
-    <Compile Include="State\StateManager.cs" />
-    <Compile Include="State\States\GameScreen.cs" />
-    <Compile Include="State\States\LobbyMenu.cs" />
-    <Compile Include="State\States\MainMenu.cs" />
-    <Compile Include="State\States\OptionsMenu.cs" />
-    <Compile Include="UserInterface\DragDropInfo.cs" />
-    <Compile Include="UserInterface\UserInterfaceManager.cs" />
-    <Compile Include="UserInterface\Controls\Button.cs" />
-    <Compile Include="UserInterface\CustomControls\Chatbox.cs" />
-    <Compile Include="UserInterface\Controls\Checkbox.cs" />
-    <Compile Include="UserInterface\CustomControls\DebugConsole.cs" />
->>>>>>> 3a5ea35c
     <Compile Include="UserInterface\CustomControls\EntitySpawnWindow.cs" />
     <Compile Include="UserInterface\CustomControls\TileSpawnWindow.cs" />
     <Compile Include="UserInterface\CustomControls\DebugCoordsPanel.cs" />
