﻿<?xml version="1.0" encoding="utf-8"?>
<Project ToolsVersion="15.0" xmlns="http://schemas.microsoft.com/developer/msbuild/2003">
  <Import Project="$(MSBuildExtensionsPath)\$(MSBuildToolsVersion)\Microsoft.Common.props" Condition="Exists('$(MSBuildExtensionsPath)\$(MSBuildToolsVersion)\Microsoft.Common.props')" />
  <Import Project="..\MSBuild\SS14.Properties.targets" />
  <PropertyGroup>
    <Configuration Condition=" '$(Configuration)' == '' ">Debug</Configuration>
    <Platform Condition=" '$(Platform)' == '' ">AnyCPU</Platform>
    <ProjectGuid>{83429BD6-6358-4B18-BE51-401DF8EA2673}</ProjectGuid>
    <OutputType>Library</OutputType>
    <AppDesignerFolder>Properties</AppDesignerFolder>
    <RootNamespace>SS14.Client</RootNamespace>
    <AssemblyName>SS14.Client</AssemblyName>
    <TargetFrameworkVersion>v4.5.1</TargetFrameworkVersion>
    <FileAlignment>512</FileAlignment>
    <OutputPath>..\bin\Client\</OutputPath>
    <WarningLevel>4</WarningLevel>
    <ErrorReport>prompt</ErrorReport>
    <Prefer32Bit>false</Prefer32Bit>
    <NoWarn>0649</NoWarn>
  </PropertyGroup>
  <PropertyGroup Condition=" '$(Configuration)|$(Platform)' == 'Debug|AnyCPU' ">
    <DebugSymbols>true</DebugSymbols>
    <DebugType>full</DebugType>
    <Optimize>false</Optimize>
    <DefineConstants>DEBUG;TRACE</DefineConstants>
    <PlatformTarget>AnyCPU</PlatformTarget>
  </PropertyGroup>
  <PropertyGroup Condition=" '$(Configuration)|$(Platform)' == 'Release|AnyCPU' ">
    <DebugType>pdbonly</DebugType>
    <Optimize>true</Optimize>
    <DefineConstants>TRACE;RELEASE</DefineConstants>
    <PlatformTarget>AnyCPU</PlatformTarget>
  </PropertyGroup>
  <PropertyGroup Condition="'$(Configuration)|$(Platform)' == 'Debug|x64'">
    <DebugSymbols>true</DebugSymbols>
    <DefineConstants>DEBUG;TRACE</DefineConstants>
    <DebugType>full</DebugType>
    <PlatformTarget>x64</PlatformTarget>
  </PropertyGroup>
  <PropertyGroup Condition="'$(Configuration)|$(Platform)' == 'Release|x64'">
    <DefineConstants>TRACE;RELEASE</DefineConstants>
    <Optimize>true</Optimize>
    <DebugType>pdbonly</DebugType>
    <PlatformTarget>x64</PlatformTarget>
  </PropertyGroup>
  <PropertyGroup Condition="'$(Configuration)|$(Platform)' == 'Debug|x86'">
    <DebugSymbols>true</DebugSymbols>
    <DefineConstants>DEBUG;TRACE</DefineConstants>
    <DebugType>full</DebugType>
    <PlatformTarget>x86</PlatformTarget>
  </PropertyGroup>
  <PropertyGroup Condition="'$(Configuration)|$(Platform)' == 'Release|x86'">
    <DefineConstants>TRACE;RELEASE</DefineConstants>
    <Optimize>true</Optimize>
    <DebugType>pdbonly</DebugType>
    <PlatformTarget>x86</PlatformTarget>
  </PropertyGroup>
  <Import Project="..\MSBuild\SS14.DefineConstants.targets" />
  <ItemGroup>
    <Reference Include="System" />
    <Reference Include="System.Core" />
    <Reference Include="System.Xml.Linq" />
    <Reference Include="System.Data.DataSetExtensions" />
    <Reference Include="Microsoft.CSharp" />
    <Reference Include="System.Data" />
    <Reference Include="System.Net.Http" />
    <Reference Include="System.Xml" />
    <Reference Include="System.Drawing" />
    <Reference Include="GodotSharp">
      <HintPath>..\SS14.Client.Godot\.mono\assemblies\GodotSharp.dll</HintPath>
    </Reference>
    <Reference Include="System.ValueTuple">
      <HintPath>$(SolutionDir)packages\System.ValueTuple.4.4.0\lib\netstandard1.0\System.ValueTuple.dll</HintPath>
    </Reference>
    <Reference Include="ICSharpCode.SharpZipLib, Version=0.86.0.518, Culture=neutral, PublicKeyToken=1b03e6acf1164f73, processorArchitecture=MSIL">
      <HintPath>$(SolutionDir)packages\SharpZipLib.0.86.0\lib\20\ICSharpCode.SharpZipLib.dll</HintPath>
      <Private>True</Private>
    </Reference>
    <Reference Include="YamlDotNet, Version=4.3.0.0, Culture=neutral, processorArchitecture=MSIL">
      <HintPath>$(SolutionDir)packages\YamlDotNet.4.3.0\lib\net45\YamlDotNet.dll</HintPath>
    </Reference>
  </ItemGroup>
  <ItemGroup>
    <Compile Include="BaseClient.cs" />
    <Compile Include="Console\ClientChatConsole.cs" />
    <Compile Include="Console\ClientConsole.cs" />
    <Compile Include="Console\IClientChatConsole.cs" />
    <Compile Include="Console\IClientConsole.cs" />
    <Compile Include="GameController.cs" />
<<<<<<< HEAD
    <Compile Include="GameController\FrameEventArgs.cs" />
    <Compile Include="GameController\GameController.Input.cs" />
    <Compile Include="GameController\GameController.IoC.cs" />
    <Compile Include="GameController\GameController.GameTiming.cs" />
    <Compile Include="GameObjects\GodotComponentFactory.cs" />
    <Compile Include="GameObjects\ClientComponentFactory.cs" />
    <Compile Include="GameObjects\ClientEntityManager.cs" />
    <Compile Include="GameObjects\ClientEntityNetworkManager.cs" />
=======
    <Compile Include="GameObjects\Components\Occluder\OccluderComponent.cs" />
    <Compile Include="GameObjects\EntitySystems\EffectSystem.cs" />
    <Compile Include="Input\BoundKeyEventArgs.cs" />
    <Compile Include="Interfaces\GameObjects\IClientEntityManager.cs" />
    <Compile Include="Interfaces\IBaseClient.cs" />
    <Compile Include="Interfaces\IGameController.cs" />
    <Compile Include="Map\MapRenderer.cs" />
    <Compile Include="Placement\Modes\AlignSnapgridCenter.cs" />
    <Compile Include="Placement\Modes\AlignSnapgridBorder.cs" />
    <Compile Include="Player\LocalPlayer.cs" />
    <Compile Include="Player\PlayerSession.cs" />
    <Compile Include="Program.cs" />
    <Compile Include="Properties\AssemblyInfo.cs" />
    <Content Include="ss14.ico" />
    <None Include="app.config">
    </None>
    <Content Include="KeyBindings.xml">
      <SubType>Code</SubType>
      <CopyToOutputDirectory>PreserveNewest</CopyToOutputDirectory>
    </Content>
    <Content Include="..\Resources\EngineContentPack.zip">
      <CopyToOutputDirectory>PreserveNewest</CopyToOutputDirectory>
    </Content>
    <Content Include="..\Resources\ResourcePack.zip">
      <CopyToOutputDirectory>PreserveNewest</CopyToOutputDirectory>
    </Content>
    <EmbeddedResource Include="Properties\Resources.resx">
      <Generator>ResXFileCodeGenerator</Generator>
      <LastGenOutput>Resources.Designer.cs</LastGenOutput>
      <SubType>Designer</SubType>
    </EmbeddedResource>
    <Compile Include="Properties\Resources.Designer.cs">
      <AutoGen>True</AutoGen>
      <DependentUpon>Resources.resx</DependentUpon>
      <DesignTime>True</DesignTime>
    </Compile>
    <Content Include="client_config.toml">
      <CopyToOutputDirectory>PreserveNewest</CopyToOutputDirectory>
    </Content>
    <None Include="packages.config" />
    <Compile Include="GameObjects\AnimatedSprite.cs" />
    <Compile Include="GameObjects\Components\Input\ClickableComponent.cs" />
    <Compile Include="GameObjects\Components\Collidable\CollidableComponent.cs" />
>>>>>>> b13af4cd
    <Compile Include="GameObjects\Components\BoundingBox\BoundingBoxComponent.cs" />
    <Compile Include="GameObjects\Components\Collidable\GodotCollidableComponent.cs" />
    <Compile Include="GameObjects\Components\Collidable\CollidableComponent.cs" />
    <Compile Include="GameObjects\Components\Icon\IconComponent.cs" />
    <Compile Include="GameObjects\Components\Input\ClickableComponent.cs" />
    <Compile Include="GameObjects\Components\Input\KeybindingInputComponent.cs" />
    <Compile Include="GameObjects\Components\Light\PointLightComponent.cs" />
    <Compile Include="GameObjects\Components\Mover\PlayerInputMoverComponent.cs" />
    <Compile Include="GameObjects\Components\Occluder\OccluderComponent.cs" />
    <Compile Include="GameObjects\Components\Physics\PhysicsComponent.cs" />
    <Compile Include="GameObjects\Components\Transform\GodotTransformComponent.cs" />
    <Compile Include="GameObjects\Components\Transform\ClientTransformComponent.cs" />
    <Compile Include="GameObjects\EntitySystems\InputSystem.cs" />
    <Compile Include="GameObjects\Components\Renderable\Speechbubble.cs" />
    <Compile Include="GameObjects\Components\Renderable\SpriteComponent.cs" />
    <Compile Include="Console\Commands\ConsoleCommands.cs" />
    <Compile Include="Console\Commands\HelpCommands.cs" />
    <Compile Include="Console\Commands\QuitCommand.cs" />
    <Compile Include="Console\Commands\Debug.cs" />
    <Compile Include="GameStates\GameStateManager.cs" />
    <Compile Include="Graphics\CanvasLayers.cs" />
    <Compile Include="Graphics\Lighting\LightManager.Light.cs" />
    <Compile Include="Graphics\Lighting\LightManager.Occluder.cs" />
    <Compile Include="Graphics\Lighting\LightManager.cs" />
    <Compile Include="Graphics\Lighting\LightMode\LightModeConstant.cs" />
    <Compile Include="Interfaces\Console\IConsoleCommand.cs" />
    <Compile Include="Interfaces\Console\IDebugConsole.cs" />
    <Compile Include="Interfaces\GameObjects\Components\IClientClickableComponent.cs" />
    <Compile Include="Interfaces\GameObjects\Components\IGodotTransformComponent.cs" />
    <Compile Include="Interfaces\GameObjects\IClickTargetComponent.cs" />
    <Compile Include="Interfaces\GameObjects\IClientEntityManager.cs" />
    <Compile Include="Interfaces\GameObjects\IMoverComponent.cs" />
    <Compile Include="Interfaces\GameObjects\IParticleSystemComponent.cs" />
    <Compile Include="Interfaces\GameObjects\IRenderableComponent.cs" />
    <Compile Include="Interfaces\GameObjects\ISpriteComponent.cs" />
    <Compile Include="Interfaces\GameObjects\ISpriteRenderableComponent.cs" />
    <Compile Include="Interfaces\GameStates\IGameStateManager.cs" />
    <Compile Include="Interfaces\Graphics\Lighting\ILight.cs" />
    <Compile Include="Interfaces\Graphics\Lighting\ILightManager.cs" />
    <Compile Include="Interfaces\Graphics\Lighting\ILightMode.cs" />
    <Compile Include="Interfaces\Graphics\Lighting\IOccluder.cs" />
    <Compile Include="Interfaces\IBaseClient.cs" />
    <Compile Include="Interfaces\ISceneTreeHolder.cs" />
    <Compile Include="Interfaces\Map\IClientTileDefinitionManager.cs" />
    <Compile Include="Interfaces\Player\IPlayerManager.cs" />
    <Compile Include="Interfaces\State\IStateManager.cs" />
    <Compile Include="Interfaces\Utility\IRand.cs" />
    <Compile Include="Log\GodotLogManager.cs" />
    <Compile Include="Map\ClientTileDefinitionManager.cs" />
    <Compile Include="Map\ClientMapManager.cs" />
    <Compile Include="Properties\AssemblyInfo.cs" />
    <Compile Include="Reflection\ClientReflectionManager.cs" />
    <Compile Include="Interfaces\ResourceManagement\IResourceCache.cs" />
    <Compile Include="ResourceManagement\BaseResource.cs" />
    <Compile Include="ResourceManagement\ResourceCache.cs" />
    <Compile Include="ResourceManagement\ResourceTypes\FontResource.cs" />
    <Compile Include="ResourceManagement\ResourceTypes\TextureResource.cs" />
    <Compile Include="SceneTreeHolder.cs" />
    <Compile Include="UserInterface\Controls\BaseButton.cs" />
    <Compile Include="UserInterface\Controls\Button.cs" />
    <Compile Include="UserInterface\Controls\Range.cs" />
    <Compile Include="UserInterface\Controls\ScrollBar.cs" />
    <Compile Include="UserInterface\Controls\VScrollBar.cs" />
    <Compile Include="UserInterface\CustomControls\Chatbox.cs" />
    <Compile Include="Utility\Rand.cs" />
    <Compile Include="Utility\GodotConversions.cs" />
    <Compile Include="State\State.cs" />
    <Compile Include="State\StateManager.cs" />
    <Compile Include="State\States\MainMenu.cs" />
    <Compile Include="Input\Events.cs" />
    <Compile Include="Input\InputDevices.cs" />
    <Compile Include="Player\LocalPlayer.cs" />
    <Compile Include="Player\PlayerManager.cs" />
    <Compile Include="Player\PlayerSession.cs" />
    <Compile Include="Interfaces\UserInterface\IUserInterfaceManager.cs" />
    <Compile Include="UserInterface\Control.cs" />
    <Compile Include="UserInterface\Control.Signals.cs" />
    <Compile Include="UserInterface\Control.Input.cs" />
    <Compile Include="UserInterface\UserInterfaceManager.cs" />
    <Compile Include="UserInterface\Controls\Label.cs" />
    <Compile Include="UserInterface\Controls\Panel.cs" />
    <Compile Include="UserInterface\Controls\LineEdit.cs" />
    <Compile Include="UserInterface\Controls\Popup.cs" />
    <Compile Include="UserInterface\Controls\WindowDialog.cs" />
    <Compile Include="UserInterface\Controls\AcceptDialog.cs" />
    <Compile Include="UserInterface\Controls\RichTextLabel.cs" />
    <Compile Include="UserInterface\Controls\TextureButton.cs" />
    <Compile Include="UserInterface\Controls\OptionButton.cs" />
    <Compile Include="UserInterface\Controls\TextureRect.cs" />
    <Compile Include="UserInterface\Controls\Container.cs" />
    <Compile Include="UserInterface\Controls\BoxContainer.cs" />
    <Compile Include="UserInterface\Controls\VBoxContainer.cs" />
    <Compile Include="UserInterface\Controls\HBoxContainer.cs" />
    <Compile Include="UserInterface\CustomControls\DebugConsole.cs" />
    <Compile Include="UserInterface\CustomControls\SS14Window.cs" />
    <Compile Include="UserInterface\CustomControls\EscapeMenu.cs" />
    <Compile Include="UserInterface\CustomControls\FPSCounter.cs" />
    <Compile Include="UserInterface\CustomControls\OptionsMenu.cs" />
    <Compile Include="GameController\GameControllerProxy.cs" />
    <Compile Include="Interfaces\IGameControllerProxy.cs" />
    <Compile Include="Interfaces\IGameController.cs" />
    <Compile Include="Interfaces\Input\IInputManager.cs" />
    <Compile Include="Input\InputManager.cs" />
    <Compile Include="Input\GodotInputManager.cs" />
    <Compile Include="State\States\LobbyMenu.cs" />
    <Compile Include="State\States\GameScreen.cs" />
    <Compile Include="Graphics\TextureSource.cs" />
    <Compile Include="Graphics\DisplayManager.cs" />
    <Compile Include="Debugging\DebugDrawing.cs" />
    <Compile Include="Interfaces\Debugging\IDebugDrawing.cs" />
    <Compile Include="Interfaces\Graphics\IDisplayManager.cs" />
    <Compile Include="Input\BoundKeyEventArgs.cs" />
    <Compile Include="Interfaces\Graphics\ClientEye\IEyeManager.cs" />
    <Compile Include="Interfaces\Graphics\ClientEye\IEye.cs" />
    <Compile Include="Graphics\ClientEye\EyeManager.cs" />
    <Compile Include="Graphics\ClientEye\Eye.cs" />
    <Compile Include="Graphics\ClientEye\FixedEye.cs" />
    <Compile Include="GameObjects\Components\Eye\EyeComponent.cs" />
    <Compile Include="Placement\Modes\AlignSnapgridCenter.cs" />
    <Compile Include="Placement\Modes\AlignSnapgridBorder.cs" />
    <Compile Include="Placement\PlacementManager.cs" />
    <Compile Include="Placement\PlacementMode.cs" />
    <Compile Include="Placement\Modes\PlaceFree.cs" />
    <Compile Include="Placement\Modes\PlaceNearby.cs" />
    <Compile Include="Placement\Modes\AlignSimilar.cs" />
    <Compile Include="Placement\Modes\AlignTileAny.cs" />
    <Compile Include="Placement\Modes\AlignTileEmpty.cs" />
    <Compile Include="Placement\Modes\AlignTileNonSolid.cs" />
    <Compile Include="Placement\Modes\AlignTileSolid.cs" />
    <Compile Include="Placement\Modes\AlignWall.cs" />
    <Compile Include="Interfaces\Placement\IPlacementManager.cs" />
    <Compile Include="UserInterface\CustomControls\EntitySpawnWindow.cs" />
    <Compile Include="UserInterface\CustomControls\TileSpawnWindow.cs" />
    <Compile Include="UserInterface\CustomControls\DebugCoordsPanel.cs" />
    <Compile Include="Graphics\Drawing\StyleBox.cs" />
    <Compile Include="Graphics\Drawing\DrawingHandle.cs" />
  </ItemGroup>
  <ItemGroup>
    <Content Include="client_config.toml">
      <CopyToOutputDirectory>PreserveNewest</CopyToOutputDirectory>
    </Content>
    <Content Include="KeyBindings.xml">
      <CopyToOutputDirectory>PreserveNewest</CopyToOutputDirectory>
    </Content>
  </ItemGroup>
  <ItemGroup>
    <ProjectReference Include="..\Lidgren.Network\Lidgren.Network.csproj">
      <Project>{59250baf-0000-0000-0000-000000000000}</Project>
      <Name>Lidgren.Network</Name>
    </ProjectReference>
    <ProjectReference Include="..\SS14.Client.Godot\SS14.Client.Godot.csproj">
      <Project>{8af31169-49b1-4a12-b8f4-2a0674a9e7cb}</Project>
      <Name>SS14.Client.Godot</Name>
    </ProjectReference>
    <ProjectReference Include="..\SS14.Shared\SS14.Shared.csproj">
      <Project>{0529f740-0000-0000-0000-000000000000}</Project>
      <Name>SS14.Shared</Name>
    </ProjectReference>
  </ItemGroup>
  <Import Project="$(MSBuildToolsPath)\Microsoft.CSharp.targets" />
  <Import Project="..\MSBuild\SS14.Engine.targets" />
  <Target Name="AfterBuild" DependsOnTargets="CopyBsdiffWrap" />
</Project><|MERGE_RESOLUTION|>--- conflicted
+++ resolved
@@ -87,7 +87,6 @@
     <Compile Include="Console\IClientChatConsole.cs" />
     <Compile Include="Console\IClientConsole.cs" />
     <Compile Include="GameController.cs" />
-<<<<<<< HEAD
     <Compile Include="GameController\FrameEventArgs.cs" />
     <Compile Include="GameController\GameController.Input.cs" />
     <Compile Include="GameController\GameController.IoC.cs" />
@@ -96,51 +95,6 @@
     <Compile Include="GameObjects\ClientComponentFactory.cs" />
     <Compile Include="GameObjects\ClientEntityManager.cs" />
     <Compile Include="GameObjects\ClientEntityNetworkManager.cs" />
-=======
-    <Compile Include="GameObjects\Components\Occluder\OccluderComponent.cs" />
-    <Compile Include="GameObjects\EntitySystems\EffectSystem.cs" />
-    <Compile Include="Input\BoundKeyEventArgs.cs" />
-    <Compile Include="Interfaces\GameObjects\IClientEntityManager.cs" />
-    <Compile Include="Interfaces\IBaseClient.cs" />
-    <Compile Include="Interfaces\IGameController.cs" />
-    <Compile Include="Map\MapRenderer.cs" />
-    <Compile Include="Placement\Modes\AlignSnapgridCenter.cs" />
-    <Compile Include="Placement\Modes\AlignSnapgridBorder.cs" />
-    <Compile Include="Player\LocalPlayer.cs" />
-    <Compile Include="Player\PlayerSession.cs" />
-    <Compile Include="Program.cs" />
-    <Compile Include="Properties\AssemblyInfo.cs" />
-    <Content Include="ss14.ico" />
-    <None Include="app.config">
-    </None>
-    <Content Include="KeyBindings.xml">
-      <SubType>Code</SubType>
-      <CopyToOutputDirectory>PreserveNewest</CopyToOutputDirectory>
-    </Content>
-    <Content Include="..\Resources\EngineContentPack.zip">
-      <CopyToOutputDirectory>PreserveNewest</CopyToOutputDirectory>
-    </Content>
-    <Content Include="..\Resources\ResourcePack.zip">
-      <CopyToOutputDirectory>PreserveNewest</CopyToOutputDirectory>
-    </Content>
-    <EmbeddedResource Include="Properties\Resources.resx">
-      <Generator>ResXFileCodeGenerator</Generator>
-      <LastGenOutput>Resources.Designer.cs</LastGenOutput>
-      <SubType>Designer</SubType>
-    </EmbeddedResource>
-    <Compile Include="Properties\Resources.Designer.cs">
-      <AutoGen>True</AutoGen>
-      <DependentUpon>Resources.resx</DependentUpon>
-      <DesignTime>True</DesignTime>
-    </Compile>
-    <Content Include="client_config.toml">
-      <CopyToOutputDirectory>PreserveNewest</CopyToOutputDirectory>
-    </Content>
-    <None Include="packages.config" />
-    <Compile Include="GameObjects\AnimatedSprite.cs" />
-    <Compile Include="GameObjects\Components\Input\ClickableComponent.cs" />
-    <Compile Include="GameObjects\Components\Collidable\CollidableComponent.cs" />
->>>>>>> b13af4cd
     <Compile Include="GameObjects\Components\BoundingBox\BoundingBoxComponent.cs" />
     <Compile Include="GameObjects\Components\Collidable\GodotCollidableComponent.cs" />
     <Compile Include="GameObjects\Components\Collidable\CollidableComponent.cs" />
@@ -153,6 +107,7 @@
     <Compile Include="GameObjects\Components\Physics\PhysicsComponent.cs" />
     <Compile Include="GameObjects\Components\Transform\GodotTransformComponent.cs" />
     <Compile Include="GameObjects\Components\Transform\ClientTransformComponent.cs" />
+    <Compile Include="GameObjects\EntitySystems\EffectSystem.cs" />
     <Compile Include="GameObjects\EntitySystems\InputSystem.cs" />
     <Compile Include="GameObjects\Components\Renderable\Speechbubble.cs" />
     <Compile Include="GameObjects\Components\Renderable\SpriteComponent.cs" />
