--- conflicted
+++ resolved
@@ -24,12 +24,9 @@
         [Dependency]
         private readonly IPlayerManager _playMan;
 
-<<<<<<< HEAD
-=======
         [Dependency]
         private readonly IStateManager _stateManager;
 
->>>>>>> 3a5ea35c
         /// <inheritdoc />
         public ushort DefaultPort { get; } = 1212;
 
@@ -192,10 +189,6 @@
             if (eventArgs.OldStatus == SessionStatus.Connecting)
                 OnPlayerJoinedServer(_playMan.LocalPlayer.Session);
 
-<<<<<<< HEAD
-            var stateMan = IoCManager.Resolve<IStateManager>();
-=======
->>>>>>> 3a5ea35c
             if (eventArgs.NewStatus == SessionStatus.InLobby)
             {
                 _stateManager.RequestStateChange<Lobby>();
