--- conflicted
+++ resolved
@@ -21,24 +21,8 @@
 using SS14.Shared.Prototypes;
 using System;
 using System.IO;
-<<<<<<< HEAD
 using SS14.Client.Interfaces.Input;
-=======
 using SS14.Client.Console;
-using SS14.Shared.ContentPack;
-using SS14.Shared.Interfaces;
-using SS14.Shared.Interfaces.Network;
-using SS14.Shared.Interfaces.Timing;
-using SS14.Shared.Network.Messages;
-using SS14.Client.Interfaces.GameObjects;
-using SS14.Client.Interfaces.GameStates;
-using FrameEventArgs = SS14.Client.Graphics.FrameEventArgs;
-using VideoMode = SS14.Client.Graphics.Render.VideoMode;
-using Vector2 = SS14.Shared.Maths.Vector2;
-using SS14.Shared.Maths;
-using SS14.Client.Graphics.Lighting;
-using SS14.Client.Interfaces.Placement;
->>>>>>> c992ee4d
 
 namespace SS14.Client
 {
@@ -70,30 +54,9 @@
         [Dependency]
         readonly IBaseClient _client;
         [Dependency]
-<<<<<<< HEAD
         readonly IKeyBindingManager keyBindingManager;
-        //[Dependency]
-        //private readonly IPlacementManager _placementManager;
-        /*
         [Dependency]
-        readonly private INetworkGrapher _netGrapher;
-        [Dependency]
-        private readonly IGameTiming _time;
-        */
-=======
-        private readonly IBaseClient _client;
-        [Dependency]
-        private readonly IClientChatConsole _console;
-
-        #endregion Fields
-
-        #region Methods
-
-        #region Constructors
-
-        private TimeSpan _lastTick;
-        private TimeSpan _lastKeepUpAnnounce;
->>>>>>> c992ee4d
+        readonly IClientChatConsole _console;
 
         public override void Main(Godot.SceneTree tree)
         {
@@ -117,15 +80,7 @@
 
             keyBindingManager.Initialize();
             _serializer.Initialize();
-<<<<<<< HEAD
-=======
-            var prototypeManager = IoCManager.Resolve<IPrototypeManager>();
-            prototypeManager.LoadDirectory(@"Prototypes");
-            prototypeManager.Resync();
-            _networkManager.Initialize(false);
             _console.Initialize();
-            _netGrapher.Initialize();
->>>>>>> c992ee4d
             _userInterfaceManager.Initialize();
             _tileDefinitionManager.Initialize();
             _networkManager.Initialize(false);
