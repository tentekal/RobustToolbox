﻿using System;
using System.Collections.Generic;
using System.Linq;
using System.Runtime.ExceptionServices;
using System.Runtime.InteropServices;
using System.Threading;
using OpenTK;
using OpenTK.Graphics;
using OpenTK.Graphics.OpenGL4;
using OpenToolkit.GraphicsLibraryFramework;
using Robust.Client.Input;
using Robust.Client.Interfaces.Graphics;
using Robust.Client.Interfaces.UserInterface;
<<<<<<< HEAD
using Robust.Client.UserInterface;
using Robust.Client.UserInterface.Controls;
=======
using Robust.Shared.Localization;
>>>>>>> 3dcdcd7f
using Robust.Shared.Log;
using Robust.Shared.Maths;
using SixLabors.ImageSharp;
using SixLabors.ImageSharp.Advanced;
using SixLabors.ImageSharp.PixelFormats;
using ErrorCode = OpenToolkit.GraphicsLibraryFramework.ErrorCode;
using FrameEventArgs = Robust.Shared.Timing.FrameEventArgs;
using Image = SixLabors.ImageSharp.Image;
using Vector2 = Robust.Shared.Maths.Vector2;
using GlfwImage = OpenToolkit.GraphicsLibraryFramework.Image;
using Monitor = OpenToolkit.GraphicsLibraryFramework.Monitor;
using Cursor = OpenToolkit.GraphicsLibraryFramework.Cursor;

namespace Robust.Client.Graphics.Clyde
{
    internal unsafe partial class Clyde
    {

        // Keep delegates around to prevent GC issues.
        private GLFWCallbacks.ErrorCallback _errorCallback;
        private GLFWCallbacks.CharCallback _charCallback;
        private GLFWCallbacks.CursorPosCallback _cursorPosCallback;
        private GLFWCallbacks.KeyCallback _keyCallback;
        private GLFWCallbacks.MouseButtonCallback _mouseButtonCallback;
        private GLFWCallbacks.ScrollCallback _scrollCallback;
        private GLFWCallbacks.WindowCloseCallback _windowCloseCallback;
        private GLFWCallbacks.WindowSizeCallback _windowSizeCallback;
        private GLFWCallbacks.WindowContentScaleCallback _windowContentScaleCallback;
        private GLFWCallbacks.WindowIconifyCallback _windowIconifyCallback;

        private bool _glfwInitialized;

        private GraphicsContext _graphicsContext;
        private Window* _glfwWindow;

        private Vector2i _framebufferSize;
        private Vector2i _windowSize;
        private Vector2 _windowScale;
        private Vector2 _pixelRatio;
        private Thread _mainThread;

        private Cursor* _cursor;

        private Vector2 _lastMousePos;

        // NOTE: in engine we pretend the framebuffer size is the screen size..
        // For practical reasons like UI rendering.
        public override Vector2i ScreenSize => _framebufferSize;

        public Vector2 MouseScreenPosition => _lastMousePos;

        public string GetKeyName(Keyboard.Key key)
        {
            var name = Keyboard.GetSpecialKeyName(key);
            if (name != null)
            {
                return Loc.GetString(name);
            }

            name = GLFW.GetKeyName(Keyboard.ConvertGlfwKeyReverse(key), 0);
            if (name != null)
            {
                return name.ToUpper();
            }

            return Loc.GetString("<unknown key>");
        }

        public string GetKeyNameScanCode(int scanCode)
        {
            return GLFW.GetKeyName(Keys.Unknown, scanCode);
        }

        public int GetKeyScanCode(Keyboard.Key key)
        {
            return GLFW.GetKeyScancode(Keyboard.ConvertGlfwKeyReverse(key));
        }

        private List<Exception> _glfwExceptionList;
        private bool _isMinimized;

        private bool InitGlfw()
        {
            StoreCallbacks();

            GLFW.SetErrorCallback(_errorCallback);
            if (!GLFW.Init())
            {
                Logger.FatalS("clyde.win", "Failed to initialize GLFW!");
                return false;
            }

            _glfwInitialized = true;
            var version = GLFW.GetVersionString();
            Logger.DebugS("clyde.win", "GLFW initialized, version: {0}.", version);

            return true;
        }

        private bool InitWindowing()
        {
            _mainThread = Thread.CurrentThread;
            if (!InitGlfw())
            {
                return false;
            }

            InitWindow();
            return true;
        }

        private void InitWindow()
        {
            GLFW.WindowHint(WindowHintBool.SrgbCapable, true);
            GLFW.WindowHint(WindowHintInt.ContextVersionMajor, MinimumOpenGLVersion.Major);
            GLFW.WindowHint(WindowHintInt.ContextVersionMinor, MinimumOpenGLVersion.Minor);
            GLFW.WindowHint(WindowHintBool.OpenGLForwardCompat, true);
            GLFW.WindowHint(WindowHintOpenGlProfile.OpenGlProfile, OpenGlProfile.Core);
#if DEBUG
            GLFW.WindowHint(WindowHintBool.OpenGLDebugContext, true);
#endif
            GLFW.WindowHint(WindowHintString.X11ClassName, "SS14");
            GLFW.WindowHint(WindowHintString.X11InstanceName, "SS14");

            var width = _configurationManager.GetCVar<int>("display.width");
            var height = _configurationManager.GetCVar<int>("display.height");

            Monitor* monitor = null;

            if (WindowMode == WindowMode.Fullscreen)
            {
                monitor = GLFW.GetPrimaryMonitor();
                var mode = GLFW.GetVideoMode(monitor);
                width = mode->Width;
                height = mode->Height;
            }

            _glfwWindow = GLFW.CreateWindow(width, height, string.Empty, monitor, null);


            LoadWindowIcon();

            GLFW.SetCharCallback(_glfwWindow, _charCallback);
            GLFW.SetKeyCallback(_glfwWindow, _keyCallback);
            GLFW.SetWindowCloseCallback(_glfwWindow, _windowCloseCallback);
            GLFW.SetCursorPosCallback(_glfwWindow, _cursorPosCallback);
            GLFW.SetWindowSizeCallback(_glfwWindow, _windowSizeCallback);
            GLFW.SetScrollCallback(_glfwWindow, _scrollCallback);
            GLFW.SetMouseButtonCallback(_glfwWindow, _mouseButtonCallback);
            GLFW.SetWindowContentScaleCallback(_glfwWindow, _windowContentScaleCallback);
            GLFW.SetWindowIconifyCallback(_glfwWindow, _windowIconifyCallback);

            GLFW.MakeContextCurrent(_glfwWindow);

            VSyncChanged();

            GLFW.GetFramebufferSize(_glfwWindow, out var fbW, out var fbH);
            _framebufferSize = (fbW, fbH);

            GLFW.GetWindowContentScale(_glfwWindow, out var scaleX, out var scaleY);
            _windowScale = (scaleX, scaleY);

            GLFW.GetWindowSize(_glfwWindow, out var w, out var h);
            _windowSize = (w, h);

            _pixelRatio = _framebufferSize / _windowSize;

            InitGLContext();

            // Initializing OTK 3 seems to mess with the current context, so ensure it's still set.
            // This took me fucking *forever* to debug because this manifested differently on nvidia drivers vs intel mesa.
            // So I thought it was a calling convention issue with the calli OpenTK emits.
            // Because, in my tests, I had InitGLContext() AFTER the test with a delegate-based invoke of the proc.
            GLFW.MakeContextCurrent(_glfwWindow);

            InitOpenGL();
        }

        private void LoadWindowIcon()
        {
            if (RuntimeInformation.IsOSPlatform(OSPlatform.OSX))
            {
                // Does nothing on macOS so don't bother.
                return;
            }

            var icons = new List<Image<Rgba32>>();
            foreach (var file in _resourceCache.ContentFindFiles("/Textures/Logo/icon"))
            {
                if (file.Extension != "png")
                {
                    continue;
                }

                using (var stream = _resourceCache.ContentFileRead(file))
                {
                    var image = Image.Load(stream);
                    icons.Add(image);
                }
            }

            SetWindowIcon(icons);
        }

        private void SetWindowIcon(IEnumerable<Image<Rgba32>> icons)
        {
            // Turn each image into a byte[] so we can actually pin their contents.
            // Wish I knew a clean way to do this without allocations.
            var images = icons
                .Select(i => (MemoryMarshal.Cast<Rgba32, byte>(i.GetPixelSpan()).ToArray(), i.Width, i.Height))
                .ToList();

            Span<GCHandle> handles = stackalloc GCHandle[images.Count];
            Span<GlfwImage> glfwImages = new GlfwImage[images.Count];

            for (var i = 0; i < images.Count; i++)
            {
                var image = images[i];
                handles[i] = GCHandle.Alloc(image.Item1, GCHandleType.Pinned);
                var addrOfPinnedObject = (byte*) handles[i].AddrOfPinnedObject();
                glfwImages[i] = new GlfwImage(image.Width, image.Height, addrOfPinnedObject);
            }

            GLFW.SetWindowIcon(_glfwWindow, glfwImages);

            foreach (var handle in handles)
            {
                handle.Free();
            }
        }

        public List<Image<Rgba32>> LoadCursorIcon(string png)
        {
            var cursorIcons = new List<Image<Rgba32>>();
            foreach (var file in _resourceCache.ContentFindFiles(png))
            {
                if (file.Extension != "png")
                {
                    continue;
                }

                using (var stream = _resourceCache.ContentFileRead(file))
                {
                    var image = Image.Load(stream);
                    cursorIcons.Add(image);
                }
            }

            return cursorIcons;
        }

        private GlfwImage SetCursorIcon(IEnumerable<Image<Rgba32>> cursorIcons)
        {
            // Turn each image into a byte[] so we can actually pin their contents.
            // Wish I knew a clean way to do this without allocations.
            var images = cursorIcons
                .Select(i => (MemoryMarshal.Cast<Rgba32, byte>(i.GetPixelSpan()).ToArray(), i.Width, i.Height))
                .ToList();

            Span<GCHandle> handles = stackalloc GCHandle[images.Count];
            Span<GlfwImage> glfwImages = new GlfwImage[images.Count];

            for (var i = 0; i < images.Count; i++)
            {
                var image = images[i];
                handles[i] = GCHandle.Alloc(image.Item1, GCHandleType.Pinned);
                var addrOfPinnedObject = (byte*) handles[i].AddrOfPinnedObject();
                glfwImages[i] = new GlfwImage(image.Width, image.Height, addrOfPinnedObject);
            }

            foreach (var handle in handles)
            {
                handle.Free();
            }

            return glfwImages[0];
        }

        private void InitGLContext()
        {
            // Initialize the OpenTK 3 GL context with GLFW.
            _graphicsContext = new GraphicsContext(new ContextHandle((IntPtr) _glfwWindow), GLFW.GetProcAddress,
                () => new ContextHandle((IntPtr) GLFW.GetCurrentContext()));
        }

        private void ShutdownWindowing()
        {
            if (_glfwInitialized)
            {
                Logger.DebugS("clyde.win", "Terminating GLFW.");
                GLFW.Terminate();
            }
        }

        private static void OnGlfwError(ErrorCode code, string description)
        {
            Logger.ErrorS("clyde.win.glfw", "GLFW Error: [{0}] {1}", code, description);
        }

        private void OnGlfwChar(Window* window, uint codepoint)
        {
            try
            {
                _gameController.TextEntered(new TextEventArgs(codepoint));
            }
            catch (Exception e)
            {
                CatchCallbackException(e);
            }
        }

        private void OnGlfwCursorPos(Window* window, double x, double y)
        {
            try
            {
                var newPos = ((float) x, (float) y) * _pixelRatio;
                var delta = newPos - _lastMousePos;
                _lastMousePos = newPos;

                var ev = new MouseMoveEventArgs(delta, newPos);
                _gameController.MouseMove(ev);
            }
            catch (Exception e)
            {
                CatchCallbackException(e);
            }
        }



        private void OnGlfwKey(Window* window, Keys key, int scanCode, InputAction action, KeyModifiers mods)
        {
            try
            {
                EmitKeyEvent(Keyboard.ConvertGlfwKey(key), action, mods);
            }
            catch (Exception e)
            {
                CatchCallbackException(e);
            }
        }

        private void OnGlfwMouseButton(Window* window, MouseButton button, InputAction action, KeyModifiers mods)
        {
            try
            {
                EmitKeyEvent(Mouse.MouseButtonToKey(Mouse.ConvertGlfwButton(button)), action, mods);
            }
            catch (Exception e)
            {
                CatchCallbackException(e);
            }
        }



        private void EmitKeyEvent(Keyboard.Key key, InputAction action, KeyModifiers mods)
        {
            var shift = mods.HasFlag(KeyModifiers.Shift);
            var alt = mods.HasFlag(KeyModifiers.Alt);
            var control = mods.HasFlag(KeyModifiers.Control);
            var system = mods.HasFlag(KeyModifiers.Super);

            var ev = new KeyEventArgs(
                key,
                action == InputAction.Repeat,
                alt, control, shift, system);

            switch (action)
            {
                case InputAction.Release:
                    _gameController.KeyUp(ev);
                    break;
                case InputAction.Press:
                case InputAction.Repeat:
                    _gameController.KeyDown(ev);
                    break;
                default:
                    throw new ArgumentOutOfRangeException(nameof(action), action, null);
            }
        }

        private void OnGlfwScroll(Window* window, double offsetX, double offsetY)
        {
            try
            {
                var ev = new MouseWheelEventArgs(((float) offsetX, (float) offsetY), _lastMousePos);
                _gameController.MouseWheel(ev);
            }
            catch (Exception e)
            {
                CatchCallbackException(e);
            }
        }

        private void OnGlfwWindowClose(Window* window)
        {
            try
            {
                _gameController.Shutdown("Window closed");
            }
            catch (Exception e)
            {
                CatchCallbackException(e);
            }
        }

        private void OnGlfwWindowSize(Window* window, int width, int height)
        {
            try
            {
                var oldSize = _framebufferSize;
                GLFW.GetFramebufferSize(window, out var fbW, out var fbH);
                _framebufferSize = (fbW, fbH);
                _windowSize = (width, height);

                if (fbW == 0 || fbH == 0 || width == 0 || height == 0)
                    return;

                _pixelRatio = _framebufferSize / _windowSize;

                GL.Viewport(0, 0, fbW, fbH);
                if (fbW != 0 && fbH != 0)
                {
                    RegenerateLightingRenderTargets();
                }

                OnWindowResized?.Invoke(new WindowResizedEventArgs(oldSize, _framebufferSize));
            }
            catch (Exception e)
            {
                CatchCallbackException(e);
            }
        }

        private void OnGlfwWindownContentScale(Window* window, float xScale, float yScale)
        {
            try
            {
                _windowScale = (xScale, yScale);
            }
            catch (Exception e)
            {
                CatchCallbackException(e);
            }
        }

        private void OnGlfwWindowIconify(Window* window, bool iconified)
        {
            try
            {
                _isMinimized = iconified;
            }
            catch (Exception e)
            {
                CatchCallbackException(e);
            }
        }

        private void StoreCallbacks()
        {
            _errorCallback = OnGlfwError;
            _charCallback = OnGlfwChar;
            _cursorPosCallback = OnGlfwCursorPos;
            _keyCallback = OnGlfwKey;
            _mouseButtonCallback = OnGlfwMouseButton;
            _scrollCallback = OnGlfwScroll;
            _windowCloseCallback = OnGlfwWindowClose;
            _windowSizeCallback = OnGlfwWindowSize;
            _windowContentScaleCallback = OnGlfwWindownContentScale;
            _windowIconifyCallback = OnGlfwWindowIconify;
        }

        public override void SetWindowTitle(string title)
        {
            if (title == null)
            {
                throw new ArgumentNullException(nameof(title));
            }

            GLFW.SetWindowTitle(_glfwWindow, title);
        }

        public void ProcessInput(FrameEventArgs frameEventArgs)
        {
            GLFW.PollEvents();

            if (_glfwExceptionList == null || _glfwExceptionList.Count == 0)
            {
                return;
            }

            // Exception handling.
            // See CatchCallbackException for details.

            if (_glfwExceptionList.Count == 1)
            {
                var exception = _glfwExceptionList[0];
                _glfwExceptionList = null;

                // Rethrow without losing stack trace.
                ExceptionDispatchInfo.Capture(exception).Throw();
                throw exception; // Unreachable.
            }

            var list = _glfwExceptionList;
            _glfwExceptionList = null;
            throw new AggregateException("Exceptions have been caught inside GLFW callbacks.", list);
        }

        private void SwapBuffers()
        {
            GLFW.SwapBuffers(_glfwWindow);
        }

        protected override void VSyncChanged()
        {
            if (_glfwWindow == null)
            {
                return;
            }

            GLFW.SwapInterval(VSync ? 1 : 0);
        }

        protected override void WindowModeChanged()
        {
            if (_glfwWindow == null)
            {
                return;
            }

            if (WindowMode == WindowMode.Fullscreen)
            {
                var monitor = GLFW.GetPrimaryMonitor();
                var mode = GLFW.GetVideoMode(monitor);
                GLFW.SetWindowMonitor(_glfwWindow, GLFW.GetPrimaryMonitor(), 0, 0, mode->Width, mode->Height,
                    mode->RefreshRate);
            }
            else
            {
                GLFW.SetWindowMonitor(_glfwWindow, null, 0, 0, 1280, 720, 0);
            }
        }

        string IClipboardManager.GetText()
        {
            return GLFW.GetClipboardString(_glfwWindow);
        }

        void IClipboardManager.SetText(string text)
        {
            GLFW.SetClipboardString(_glfwWindow, text);
        }

        // We can't let exceptions unwind into GLFW, as that can cause the CLR to crash.
        // And it probably messes up GLFW too.
        // So all the callbacks are passed to this method.
        // So they can be queued for re-throw at the end of ProcessInputs().
        private void CatchCallbackException(Exception e)
        {
            if (_glfwExceptionList == null)
            {
                _glfwExceptionList = new List<Exception>();
            }

            _glfwExceptionList.Add(e);
        }
    }
}<|MERGE_RESOLUTION|>--- conflicted
+++ resolved
@@ -11,12 +11,7 @@
 using Robust.Client.Input;
 using Robust.Client.Interfaces.Graphics;
 using Robust.Client.Interfaces.UserInterface;
-<<<<<<< HEAD
-using Robust.Client.UserInterface;
-using Robust.Client.UserInterface.Controls;
-=======
 using Robust.Shared.Localization;
->>>>>>> 3dcdcd7f
 using Robust.Shared.Log;
 using Robust.Shared.Maths;
 using SixLabors.ImageSharp;
@@ -28,13 +23,11 @@
 using Vector2 = Robust.Shared.Maths.Vector2;
 using GlfwImage = OpenToolkit.GraphicsLibraryFramework.Image;
 using Monitor = OpenToolkit.GraphicsLibraryFramework.Monitor;
-using Cursor = OpenToolkit.GraphicsLibraryFramework.Cursor;
 
 namespace Robust.Client.Graphics.Clyde
 {
     internal unsafe partial class Clyde
     {
-
         // Keep delegates around to prevent GC issues.
         private GLFWCallbacks.ErrorCallback _errorCallback;
         private GLFWCallbacks.CharCallback _charCallback;
@@ -58,8 +51,6 @@
         private Vector2 _pixelRatio;
         private Thread _mainThread;
 
-        private Cursor* _cursor;
-
         private Vector2 _lastMousePos;
 
         // NOTE: in engine we pretend the framebuffer size is the screen size..
@@ -156,7 +147,6 @@
 
             _glfwWindow = GLFW.CreateWindow(width, height, string.Empty, monitor, null);
 
-
             LoadWindowIcon();
 
             GLFW.SetCharCallback(_glfwWindow, _charCallback);
@@ -248,53 +238,6 @@
             }
         }
 
-        public List<Image<Rgba32>> LoadCursorIcon(string png)
-        {
-            var cursorIcons = new List<Image<Rgba32>>();
-            foreach (var file in _resourceCache.ContentFindFiles(png))
-            {
-                if (file.Extension != "png")
-                {
-                    continue;
-                }
-
-                using (var stream = _resourceCache.ContentFileRead(file))
-                {
-                    var image = Image.Load(stream);
-                    cursorIcons.Add(image);
-                }
-            }
-
-            return cursorIcons;
-        }
-
-        private GlfwImage SetCursorIcon(IEnumerable<Image<Rgba32>> cursorIcons)
-        {
-            // Turn each image into a byte[] so we can actually pin their contents.
-            // Wish I knew a clean way to do this without allocations.
-            var images = cursorIcons
-                .Select(i => (MemoryMarshal.Cast<Rgba32, byte>(i.GetPixelSpan()).ToArray(), i.Width, i.Height))
-                .ToList();
-
-            Span<GCHandle> handles = stackalloc GCHandle[images.Count];
-            Span<GlfwImage> glfwImages = new GlfwImage[images.Count];
-
-            for (var i = 0; i < images.Count; i++)
-            {
-                var image = images[i];
-                handles[i] = GCHandle.Alloc(image.Item1, GCHandleType.Pinned);
-                var addrOfPinnedObject = (byte*) handles[i].AddrOfPinnedObject();
-                glfwImages[i] = new GlfwImage(image.Width, image.Height, addrOfPinnedObject);
-            }
-
-            foreach (var handle in handles)
-            {
-                handle.Free();
-            }
-
-            return glfwImages[0];
-        }
-
         private void InitGLContext()
         {
             // Initialize the OpenTK 3 GL context with GLFW.
@@ -345,8 +288,6 @@
             }
         }
 
-
-
         private void OnGlfwKey(Window* window, Keys key, int scanCode, InputAction action, KeyModifiers mods)
         {
             try
@@ -370,8 +311,6 @@
                 CatchCallbackException(e);
             }
         }
-
-
 
         private void EmitKeyEvent(Keyboard.Key key, InputAction action, KeyModifiers mods)
         {
