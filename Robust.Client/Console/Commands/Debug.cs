﻿using System;
using System.Collections.Generic;
using System.Globalization;
using System.IO;
using System.Linq;
using System.Reflection;
<<<<<<< HEAD
using System.Resources;
using System.Text;
using OpenToolkit.GraphicsLibraryFramework;
=======
using System.Runtime;
using System.Runtime.Versioning;
using System.Text;
using Robust.Client.Input;
>>>>>>> 3dcdcd7f
using Robust.Client.Interfaces;
using Robust.Client.Interfaces.Console;
using Robust.Client.Interfaces.Debugging;
using Robust.Client.Interfaces.Graphics;
using Robust.Client.Interfaces.Graphics.ClientEye;
using Robust.Client.Interfaces.Graphics.Lighting;
using Robust.Client.Interfaces.Input;
using Robust.Client.Interfaces.ResourceManagement;
using Robust.Client.Interfaces.State;
using Robust.Client.Interfaces.UserInterface;
<<<<<<< HEAD
using Robust.Client.ResourceManagement;
=======
using Robust.Client.ResourceManagement.ResourceTypes;
>>>>>>> 3dcdcd7f
using Robust.Client.State.States;
using Robust.Client.UserInterface;
using Robust.Client.UserInterface.Controls;
using Robust.Client.UserInterface.CustomControls;
using Robust.Shared.GameObjects;
using Robust.Shared.GameObjects.Components.Transform;
using Robust.Shared.Interfaces.GameObjects;
using Robust.Shared.Interfaces.Map;
using Robust.Shared.Interfaces.Network;
using Robust.Shared.Interfaces.Reflection;
using Robust.Shared.Interfaces.Resources;
using Robust.Shared.IoC;
using Robust.Shared.Map;
using Robust.Shared.Maths;
using Robust.Shared.Serialization;
using Robust.Shared.Utility;
using Robust.Shared.ViewVariables;
using SixLabors.ImageSharp.PixelFormats;
using Robust.Client.Graphics;
using OpenToolkit.GraphicsLibraryFramework;
using Robust.Shared.Log;

namespace Robust.Client.Console.Commands
{
    internal class DumpEntitiesCommand : IConsoleCommand
    {
        public string Command => "dumpentities";
        public string Help => "Dump entity list";
        public string Description => "Dumps entity list of UIDs and prototype.";

        public bool Execute(IDebugConsole console, params string[] args)
        {
            var entityManager = IoCManager.Resolve<IEntityManager>();

            foreach (var e in entityManager.GetEntities().OrderBy(e => e.Uid))
            {
                console.AddLine($"entity {e.Uid}, {e.Prototype?.ID}, {e.Transform.GridPosition}.", Color.White);
            }

            return false;
        }
    }

    internal class GetComponentRegistrationCommand : IConsoleCommand
    {
        public string Command => "getcomponentregistration";
        public string Help => "";
        public string Description => "";

        public bool Execute(IDebugConsole console, params string[] args)
        {
            if (args.Length < 1)
            {
                console.AddLine("Not enough arguments.", Color.Red);
                return false;
            }

            var componentFactory = IoCManager.Resolve<IComponentFactory>();

            try
            {
                var registration = componentFactory.GetRegistration(args[0]);

                var message = new StringBuilder($"'{registration.Name}': (type: {registration.Type}, ");
                if (registration.NetID == null)
                {
                    message.Append("no Net ID");
                }
                else
                {
                    message.Append($"net ID: {registration.NetID}");
                }

                message.Append($", NSE: {registration.NetworkSynchronizeExistence}, references:");

                console.AddLine(message.ToString(), Color.White);

                foreach (var type in registration.References)
                {
                    console.AddLine($"  {type}", Color.White);
                }
            }
            catch (UnknownComponentException)
            {
                console.AddLine($"No registration found for '{args[0]}'", Color.Red);
            }

            return false;
        }
    }

    internal class ToggleMonitorCommand : IConsoleCommand
    {
        public string Command => "monitor";

        public string Help =>
            "Usage: monitor <name>\nPossible monitors are: fps, net, coord, time, frames, mem, clyde, input";

        public string Description => "Toggles a debug monitor in the F3 menu.";

        public bool Execute(IDebugConsole console, params string[] args)
        {
            var monitor = IoCManager.Resolve<IUserInterfaceManager>().DebugMonitors;

            if (args.Length != 1)
            {
                console.AddLine($"Must provide exactly 1 argument!");
                return false;
            }

            switch (args[0])
            {
                case "fps":
                    monitor.ShowFPS ^= true;
                    break;
                case "net":
                    monitor.ShowNet ^= true;
                    break;
                case "coord":
                    monitor.ShowCoords ^= true;
                    break;
                case "time":
                    monitor.ShowTime ^= true;
                    break;
                case "frames":
                    monitor.ShowFrameGraph ^= true;
                    break;
                case "mem":
                    monitor.ShowMemory ^= true;
                    break;
                case "clyde":
                    monitor.ShowClyde ^= true;
                    break;
                case "input":
                    monitor.ShowInput ^= true;
                    break;
                default:
                    console.AddLine($"Invalid key: {args[0]}");
                    break;
            }

            return false;
        }
    }

    internal class ExceptionCommand : IConsoleCommand
    {
        public string Command => "fuck";
        public string Help => "Throws an exception";
        public string Description => "Throws an exception";

        public bool Execute(IDebugConsole console, params string[] args)
        {
            throw new InvalidOperationException("Fuck");
        }
    }

    internal class ShowBoundingBoxesCommand : IConsoleCommand
    {
        public string Command => "showbb";
        public string Help => "";
        public string Description => "Enables debug drawing over all bounding boxes in the game, showing their size.";

        public bool Execute(IDebugConsole console, params string[] args)
        {
            var mgr = IoCManager.Resolve<IDebugDrawing>();
            mgr.DebugColliders = !mgr.DebugColliders;
            return false;
        }
    }

    internal class ShowPositionsCommand : IConsoleCommand
    {
        public string Command => "showpos";
        public string Help => "";
        public string Description => "Enables debug drawing over all entity positions in the game.";

        public bool Execute(IDebugConsole console, params string[] args)
        {
            var mgr = IoCManager.Resolve<IDebugDrawing>();
            mgr.DebugPositions = !mgr.DebugPositions;
            return false;
        }
    }

    internal class ShowRayCommand : IConsoleCommand
    {
        public string Command => "showrays";
        public string Help => "showrays <raylifetime>";
        public string Description => "Toggles debug drawing of physics rays.";

        public bool Execute(IDebugConsole console, params string[] args)
        {
            if (args.Length != 1)
            {
                console.AddLine("Must specify ray lifetime.", Color.Red);
                return false;
            }
            var mgr = IoCManager.Resolve<IDebugDrawingManager>();
            mgr.DebugDrawRays = !mgr.DebugDrawRays;
            console.AddLine("Toggled showing rays to:" + mgr.DebugDrawRays.ToString(), Color.Green);
            var indexSplit = args[0].Split(',');
            mgr.DebugRayLifetime = TimeSpan.FromSeconds((double)int.Parse(indexSplit[0], CultureInfo.InvariantCulture));
            return false;
        }
    }

    internal class DisconnectCommand : IConsoleCommand
    {
        public string Command => "disconnect";
        public string Help => "";
        public string Description => "Immediately disconnect from the server and go back to the main menu.";

        public bool Execute(IDebugConsole console, params string[] args)
        {
            IoCManager.Resolve<IClientNetManager>().ClientDisconnect("Disconnect command used.");
            IoCManager.Resolve<IStateManager>().RequestStateChange<MainScreen>();
            return false;
        }
    }

    internal class EntityInfoCommand : IConsoleCommand
    {
        public string Command => "entfo";

        public string Help =>
            "entfo <entityuid>\nThe entity UID can be prefixed with 'c' to convert it to a client entity UID.";

        public string Description => "Displays verbose diagnostics for an entity.";

        public bool Execute(IDebugConsole console, params string[] args)
        {
            if (args.Length != 1)
            {
                console.AddLine("Must pass exactly 1 argument", Color.Red);
                return false;
            }

            var uid = EntityUid.Parse(args[0]);
            var entmgr = IoCManager.Resolve<IEntityManager>();
            if (!entmgr.TryGetEntity(uid, out var entity))
            {
                console.AddLine("That entity does not exist. Sorry lad.", Color.Red);
                return false;
            }

            console.AddLine($"{entity.Uid}: {entity.Prototype.ID}/{entity.Name}");
            console.AddLine($"init/del/lmt: {entity.Initialized}/{entity.Deleted}/{entity.LastModifiedTick}");
            foreach (var component in entity.GetAllComponents())
            {
                console.AddLine(component.ToString());
                if (component is IComponentDebug debug)
                {
                    foreach (var line in debug.GetDebugString().Split('\n'))
                    {
                        if (string.IsNullOrWhiteSpace(line))
                        {
                            continue;
                        }

                        console.AddLine("\t" + line);
                    }
                }
            }

            return false;
        }
    }

    internal class SnapGridGetCell : IConsoleCommand
    {
        public string Command => "sggcell";
        public string Help => "sggcell <gridID> <mapIndices> [offset]\nThat mapindices param is in the form x,y.";
        public string Description => "Lists entities on a snap grid cell.";

        public bool Execute(IDebugConsole console, params string[] args)
        {
            if (args.Length != 2 && args.Length != 3)
            {
                console.AddLine("Must pass exactly 2 or 3 arguments", Color.Red);
                return false;
            }

            var gridID = new GridId(int.Parse(args[0], CultureInfo.InvariantCulture));
            var indexSplit = args[1].Split(',');
            var x = int.Parse(indexSplit[0], CultureInfo.InvariantCulture);
            var y = int.Parse(indexSplit[1], CultureInfo.InvariantCulture);
            var indices = new MapIndices(x, y);
            var offset = SnapGridOffset.Center;
            if (args.Length == 3)
            {
                offset = (SnapGridOffset)Enum.Parse(typeof(SnapGridOffset), args[2]);
            }

            var mapMan = IoCManager.Resolve<IMapManager>();
            var grid = mapMan.GetGrid(gridID);
            foreach (var entity in grid.GetSnapGridCell(indices, offset))
            {
                console.AddLine(entity.Owner.Uid.ToString());
            }

            return false;
        }
    }

    internal class SetPlayerName : IConsoleCommand
    {
        public string Command => "overrideplayername";
        public string Description => "Changes the name used when attempting to connect to the server.";
        public string Help => Command + " <name>";

        public bool Execute(IDebugConsole console, params string[] args)
        {
            var client = IoCManager.Resolve<IBaseClient>();
            client.PlayerNameOverride = args[0];

            console.AddLine($"Overriding player name to \"{args[0]}\".", Color.White);

            return false;
        }
    }

    internal class LoadResource : IConsoleCommand
    {
        public string Command => "ldrsc";
        public string Description => "Pre-caches a resource.";
        public string Help => "ldrsc <path> <type>";

        public bool Execute(IDebugConsole console, params string[] args)
        {
            var resourceCache = IoCManager.Resolve<IResourceCache>();
            var reflection = IoCManager.Resolve<IReflectionManager>();

            var type = reflection.LooseGetType(args[1]);
            var getResourceMethod =
                resourceCache.GetType().GetMethod("GetResource", new[] { typeof(string), typeof(bool) });
            DebugTools.Assert(getResourceMethod != null);
            var generic = getResourceMethod.MakeGenericMethod(type);
            generic.Invoke(resourceCache, new object[] { args[0], true });
            return false;
        }
    }


    internal class ReloadResource : IConsoleCommand
    {
        public string Command => "rldrsc";
        public string Description => "Reloads a resource.";
        public string Help => "rldrsc <path> <type>";

        public bool Execute(IDebugConsole console, params string[] args)
        {
            var resourceCache = IoCManager.Resolve<IResourceCache>();
            var reflection = IoCManager.Resolve<IReflectionManager>();

            var type = reflection.LooseGetType(args[1]);
            var getResourceMethod = resourceCache.GetType().GetMethod("ReloadResource", new[] { typeof(string) });
            DebugTools.Assert(getResourceMethod != null);
            var generic = getResourceMethod.MakeGenericMethod(type);
            generic.Invoke(resourceCache, new object[] { args[0] });
            return false;
        }
    }

    internal class GridTileCount : IConsoleCommand
    {
        public string Command => "gridtc";
        public string Description => "Gets the tile count of a grid";
        public string Help => "gridtc <gridId>";

        public bool Execute(IDebugConsole console, params string[] args)
        {
            var gridId = new GridId(int.Parse(args[0]));
            var grid = IoCManager.Resolve<IMapManager>().GetGrid(gridId);

            console.AddLine(grid.GetAllTiles().Count().ToString());
            return false;
        }
    }

    internal class GuiDumpCommand : IConsoleCommand
    {
        public string Command => "guidump";
        public string Description => "Dump GUI tree to /guidump.txt in user data.";
        public string Help => "guidump";

        public bool Execute(IDebugConsole console, params string[] args)
        {
            var root = IoCManager.Resolve<IUserInterfaceManager>().RootControl;
            var res = IoCManager.Resolve<IResourceManager>();

            using (var stream = res.UserData.Open(new ResourcePath("/guidump.txt"), FileMode.Create))
            using (var writer = new StreamWriter(stream, EncodingHelpers.UTF8))
            {
                _writeNode(root, 0, writer);
            }

            return false;
        }

        private static void _writeNode(Control control, int indents, TextWriter writer)
        {
            var indentation = new string(' ', indents * 2);
            writer.WriteLine("{0}{1}", indentation, control);
            foreach (var (key, value) in _propertyValuesFor(control))
            {
                writer.WriteLine("{2} * {0}: {1}", key, value, indentation);
            }

            foreach (var child in control.Children)
            {
                _writeNode(child, indents + 1, writer);
            }
        }

        private static List<(string, string)> _propertyValuesFor(Control control)
        {
            var members = new List<(string, string)>();
            var type = control.GetType();

            foreach (var fieldInfo in type.GetAllFields())
            {
                if (fieldInfo.GetCustomAttribute<ViewVariablesAttribute>() == null)
                {
                    continue;
                }

                members.Add((fieldInfo.Name, fieldInfo.GetValue(control)?.ToString() ?? "null"));
            }

            foreach (var propertyInfo in type.GetAllProperties())
            {
                if (propertyInfo.GetCustomAttribute<ViewVariablesAttribute>() == null)
                {
                    continue;
                }

                members.Add((propertyInfo.Name, propertyInfo.GetValue(control)?.ToString() ?? "null"));
            }

            foreach (var (attachedProperty, value) in control.AllAttachedProperties)
            {
                members.Add(($"{attachedProperty.OwningType.Name}.{attachedProperty.Name}",
                    value?.ToString() ?? "null"));
            }

            members.Sort((a, b) => string.Compare(a.Item1, b.Item1, StringComparison.Ordinal));
            return members;
        }
    }

    internal class CursorTestCommand : IConsoleCommand
    {
        public string Command => "cursortest";
        public string Description => "Change cursor to a generic custom";
        public string Help => "cursortest";
        public bool Execute(IDebugConsole console, params string[] args)
        {
            if (args.Length == 0)
            {
                console.AddLine("No icon path received, please enter a path to the png.");
            }

            Logger.Info(args.ToString());
            Logger.Info("Received " + args.Last());
            var _clyde = IoCManager.Resolve<IClyde>();
            _clyde.CreatePngCursor(args[0]);
            console.AddLine("Set cursor to generic icon");
            return true;
        }
    }

    internal class UITestCommand : IConsoleCommand
    {
        public string Command => "uitest";
        public string Description => "Open a dummy UI testing window";
        public string Help => "uitest";

        public bool Execute(IDebugConsole console, params string[] args)
        {
            var window = new SS14Window();
            var tabContainer = new TabContainer();
            window.Contents.AddChild(tabContainer);
            var scroll = new ScrollContainer();
            tabContainer.AddChild(scroll);
            //scroll.SetAnchorAndMarginPreset(Control.LayoutPreset.Wide);
            var vBox = new VBoxContainer();
            scroll.AddChild(vBox);

            var progressBar = new ProgressBar { MaxValue = 10, Value = 5 };
            vBox.AddChild(progressBar);

            var optionButton = new OptionButton();
            optionButton.AddItem("Honk");
            optionButton.AddItem("Foo");
            optionButton.AddItem("Bar");
            optionButton.AddItem("Baz");
            optionButton.OnItemSelected += eventArgs => optionButton.SelectId(eventArgs.Id);
            vBox.AddChild(optionButton);

            var tree = new Tree { SizeFlagsVertical = Control.SizeFlags.FillExpand };
            var root = tree.CreateItem();
            root.Text = "Honk!";
            var child = tree.CreateItem();
            child.Text = "Foo";
            for (var i = 0; i < 20; i++)
            {
                child = tree.CreateItem();
                child.Text = $"Bar {i}";
            }

            vBox.AddChild(tree);

            var rich = new RichTextLabel();
            var message = new FormattedMessage();
            message.AddText("Foo\n");
            message.PushColor(Color.Red);
            message.AddText("Bar");
            message.Pop();
            rich.SetMessage(message);
            vBox.AddChild(rich);

            var itemList = new ItemList();
            tabContainer.AddChild(itemList);
            for (var i = 0; i < 10; i++)
            {
                itemList.AddItem(i.ToString());
            }

            var grid = new GridContainer { Columns = 3 };
            tabContainer.AddChild(grid);
            for (var y = 0; y < 3; y++)
            {
                for (var x = 0; x < 3; x++)
                {
                    grid.AddChild(new Button
                    {
                        CustomMinimumSize = (50, 50),
                        Text = $"{x}, {y}"
                    });
                }
            }

            var group = new ButtonGroup();
            var vBoxRadioButtons = new VBoxContainer { Name = "Radio Buttons" };
            for (var i = 0; i < 10; i++)
            {
                vBoxRadioButtons.AddChild(new Button
                {
                    Text = i.ToString(),
                    Group = group
                });

                // ftftftftftftft
            }

            tabContainer.AddChild(vBoxRadioButtons);

            tabContainer.AddChild(new VBoxContainer
            {
                Name = "Slider",
                Children =
                {
                    new Slider()
                }
            });

            window.OpenCenteredMinSize();

            return false;
        }
    }

    internal class SetClipboardCommand : IConsoleCommand
    {
        public string Command => "setclipboard";
        public string Description => "Sets the system clipboard";
        public string Help => "setclipboard <text>";

        public bool Execute(IDebugConsole console, params string[] args)
        {
            var mgr = IoCManager.Resolve<IClipboardManager>();
            mgr.SetText(args[0]);
            return false;
        }
    }

    internal class GetClipboardCommand : IConsoleCommand
    {
        public string Command => "getclipboard";
        public string Description => "Gets the system clipboard";
        public string Help => "getclipboard";

        public bool Execute(IDebugConsole console, params string[] args)
        {
            var mgr = IoCManager.Resolve<IClipboardManager>();
            return false;
        }
    }

    internal class ToggleLight : IConsoleCommand
    {
        public string Command => "togglelight";
        public string Description => "Toggles light rendering.";
        public string Help => "togglelight";

        public bool Execute(IDebugConsole console, params string[] args)
        {
            var mgr = IoCManager.Resolve<ILightManager>();
            mgr.Enabled = !mgr.Enabled;
            return false;
        }
    }

    internal class ToggleShadows : IConsoleCommand
    {
        public string Command => "toggleshadows";
        public string Description => "Toggles shadow rendering.";
        public string Help => "toggleshadows";

        public bool Execute(IDebugConsole console, params string[] args)
        {
            var mgr = IoCManager.Resolve<ILightManager>();
            mgr.DrawShadows = !mgr.DrawShadows;
            return false;
        }
    }

    internal class GcCommand : IConsoleCommand
    {
        public string Command => "gc";
        public string Description => "Run the GC.";
        public string Help => "gc [generation]";

        public bool Execute(IDebugConsole console, params string[] args)
        {
            if (args.Length == 0)
            {
                GC.Collect();
            }
            else
            {
                if (int.TryParse(args[0], out int result))
                    GC.Collect(result);
                else
                    console.AddLine("Failed to parse argument.");
            }

            return false;
        }
    }

    internal class GcModeCommand : IConsoleCommand
    {

        public string Command => "gc_mode";

        public string Description => "Change the GC Latency mode.";

        public string Help => "gc_mode [type]";

        public bool Execute(IDebugConsole console, params string[] args)
        {
            var prevMode = GCSettings.LatencyMode;
            if (args.Length == 0)
            {
                console.AddLine($"current gc latency mode: {(int) prevMode} ({prevMode})");
                console.AddLine("possible modes:");
                foreach (int mode in Enum.GetValues(typeof(GCLatencyMode)))
                {
                    console.AddLine($" {mode}: {Enum.GetName(typeof(GCLatencyMode), mode)}");
                }
            }
            else
            {
                GCLatencyMode mode;
                if (char.IsDigit(args[0][0]) && int.TryParse(args[0], out var modeNum))
                {
                    mode = (GCLatencyMode) modeNum;
                }
                else if (!Enum.TryParse(args[0], true, out mode))
                {
                    console.AddLine($"unknown gc latency mode: {args[0]}");
                    return false;
                }

                console.AddLine($"attempting gc latency mode change: {(int) prevMode} ({prevMode}) -> {(int) mode} ({mode})");
                GCSettings.LatencyMode = mode;
                console.AddLine($"resulting gc latency mode: {(int) GCSettings.LatencyMode} ({GCSettings.LatencyMode})");
            }

            return false;
        }

    }

    internal class SerializeStatsCommand : IConsoleCommand
    {

        public string Command => "szr_stats";

        public string Description => "Report serializer statistics.";

        public string Help => "szr_stats";

        public bool Execute(IDebugConsole console, params string[] args)
        {

            console.AddLine($"serialized: {RobustSerializer.BytesSerialized} bytes, {RobustSerializer.ObjectsSerialized} objects");
            console.AddLine($"largest serialized: {RobustSerializer.LargestObjectSerializedBytes} bytes, {RobustSerializer.LargestObjectSerializedType} objects");
            console.AddLine($"deserialized: {RobustSerializer.BytesDeserialized} bytes, {RobustSerializer.ObjectsDeserialized} objects");
            console.AddLine($"largest serialized: {RobustSerializer.LargestObjectDeserializedBytes} bytes, {RobustSerializer.LargestObjectDeserializedType} objects");

            return false;
        }

    }

    internal class ChunkInfoCommand : IConsoleCommand
    {
        public string Command => "chunkinfo";
        public string Description => "Gets info about a chunk under your mouse cursor.";
        public string Help => Command;

        public bool Execute(IDebugConsole console, params string[] args)
        {
            var mapMan = IoCManager.Resolve<IMapManager>();
            var inputMan = IoCManager.Resolve<IInputManager>();
            var eyeMan = IoCManager.Resolve<IEyeManager>();

            var mousePos = eyeMan.ScreenToWorld(inputMan.MouseScreenPosition);

            var grid = (IMapGridInternal)mapMan.GetGrid(mousePos.GridID);

            var chunkIndex = grid.LocalToChunkIndices(mousePos);
            var chunk = grid.GetChunk(chunkIndex);

            console.AddLine($"worldBounds: {chunk.CalcWorldBounds()} localBounds: {chunk.CalcLocalBounds()}");
            return false;
        }
    }

    internal class ReloadShaders : IConsoleCommand
    {
        public string Command => "rldshader";
        public string Description => "Reloads all shaders";
        public string Help => "rldshader";

        public bool Execute(IDebugConsole console, params string[] args)
        {
            var resC = IoCManager.Resolve<IResourceCache>();

            var paths = resC.GetAllResources<ShaderSourceResource>().Select(p => p.Key).ToList();

            foreach (var path in paths)
            {
                resC.ReloadResource<ShaderSourceResource>(path);
            }

            return false;
        }
    }

    internal class ClydeDebugLayerCommand : IConsoleCommand
    {
        public string Command => "cldbglyr";
        public string Description => "";
        public string Help => "cldbglyr";

        public bool Execute(IDebugConsole console, params string[] args)
        {
            var clyde = IoCManager.Resolve<IClydeInternal>();

            if (args.Length < 1)
            {
                clyde.DebugLayers = ClydeDebugLayers.None;
                return false;
            }

            clyde.DebugLayers = args[0] switch
            {
                "fov" => ClydeDebugLayers.Fov,
                "light" => ClydeDebugLayers.Light,
                _ => ClydeDebugLayers.None
            };

            return false;
        }
    }

    internal class GetKeyInfoCommand : IConsoleCommand
    {
        public string Command => "keyinfo";
        public string Description { get; }
        public string Help => "keyinfo <Key>";

        public bool Execute(IDebugConsole console, params string[] args)
        {
            if (args.Length != 1)
            {
                console.AddLine("Expected one argument", Color.Red);
                return false;
            }

            var clyde = IoCManager.Resolve<IClydeInternal>();

            if (Enum.TryParse(typeof(Keyboard.Key), args[0], true, out var parsed))
            {
                var key = (Keyboard.Key) parsed;

                var name = clyde.GetKeyName(key);
                var scanCode = clyde.GetKeyScanCode(key);
                var nameScanCode = clyde.GetKeyNameScanCode(scanCode);

                console.AddLine($"name: '{name}' scan code: '{scanCode}' name via scan code: '{nameScanCode}'");
            }
            else if (int.TryParse(args[0], out var scanCode))
            {
                var nameScanCode = clyde.GetKeyNameScanCode(scanCode);
                console.AddLine($"name via scan code: '{nameScanCode}'");
            }

            return false;
        }
    }
}<|MERGE_RESOLUTION|>--- conflicted
+++ resolved
@@ -4,16 +4,10 @@
 using System.IO;
 using System.Linq;
 using System.Reflection;
-<<<<<<< HEAD
-using System.Resources;
-using System.Text;
-using OpenToolkit.GraphicsLibraryFramework;
-=======
 using System.Runtime;
 using System.Runtime.Versioning;
 using System.Text;
 using Robust.Client.Input;
->>>>>>> 3dcdcd7f
 using Robust.Client.Interfaces;
 using Robust.Client.Interfaces.Console;
 using Robust.Client.Interfaces.Debugging;
@@ -24,11 +18,7 @@
 using Robust.Client.Interfaces.ResourceManagement;
 using Robust.Client.Interfaces.State;
 using Robust.Client.Interfaces.UserInterface;
-<<<<<<< HEAD
-using Robust.Client.ResourceManagement;
-=======
 using Robust.Client.ResourceManagement.ResourceTypes;
->>>>>>> 3dcdcd7f
 using Robust.Client.State.States;
 using Robust.Client.UserInterface;
 using Robust.Client.UserInterface.Controls;
@@ -46,10 +36,6 @@
 using Robust.Shared.Serialization;
 using Robust.Shared.Utility;
 using Robust.Shared.ViewVariables;
-using SixLabors.ImageSharp.PixelFormats;
-using Robust.Client.Graphics;
-using OpenToolkit.GraphicsLibraryFramework;
-using Robust.Shared.Log;
 
 namespace Robust.Client.Console.Commands
 {
@@ -372,7 +358,6 @@
         }
     }
 
-
     internal class ReloadResource : IConsoleCommand
     {
         public string Command => "rldrsc";
@@ -477,27 +462,6 @@
 
             members.Sort((a, b) => string.Compare(a.Item1, b.Item1, StringComparison.Ordinal));
             return members;
-        }
-    }
-
-    internal class CursorTestCommand : IConsoleCommand
-    {
-        public string Command => "cursortest";
-        public string Description => "Change cursor to a generic custom";
-        public string Help => "cursortest";
-        public bool Execute(IDebugConsole console, params string[] args)
-        {
-            if (args.Length == 0)
-            {
-                console.AddLine("No icon path received, please enter a path to the png.");
-            }
-
-            Logger.Info(args.ToString());
-            Logger.Info("Received " + args.Last());
-            var _clyde = IoCManager.Resolve<IClyde>();
-            _clyde.CreatePngCursor(args[0]);
-            console.AddLine("Set cursor to generic icon");
-            return true;
         }
     }
 
