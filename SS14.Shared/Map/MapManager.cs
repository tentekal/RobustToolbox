﻿using System;
using System.Collections.Generic;
using System.Linq;
using SS14.Shared.Enums;
using SS14.Shared.Interfaces.Map;
using SS14.Shared.Log;
<<<<<<< HEAD
using SS14.Shared.Maths;
using Vector2 = SS14.Shared.Maths.Vector2;
using System.Linq;
=======
using SS14.Shared.Network.Messages;
>>>>>>> 5c0537f0

namespace SS14.Shared.Map
{
    /// <inheritdoc />
    public partial class MapManager : IMapManager
    {
        /// <inheritdoc />
        public IMap DefaultMap => GetMap(MapId.Nullspace);

        /// <inheritdoc />
        public void Initialize()
        {
<<<<<<< HEAD
            NetSetup();
            CreateMap(NULLSPACE);
=======
            _netManager.RegisterNetMessage<MsgMap>(MsgMap.NAME, message => HandleNetworkMessage((MsgMap)message));
            CreateMap(MapId.Nullspace);
>>>>>>> 5c0537f0
        }

        /// <inheritdoc />
        public event EventHandler<TileChangedEventArgs> TileChanged;

<<<<<<< HEAD
        public event GridEventHandler OnGridCreated;

        public event GridEventHandler OnGridRemoved;

        /// <summary>
        ///     Should the OnTileChanged event be suppressed? This is useful for initially loading the map
        ///     so that you don't spam an event for each of the million station tiles.
        /// </summary>
=======
        /// <inheritdoc />
        public event EventHandler<GridChangedEventArgs> GridChanged; 

        /// <inheritdoc />
        public event EventHandler<MapEventArgs> MapCreated;

        /// <inheritdoc />
        public event EventHandler<MapEventArgs> MapDestroyed;

        /// <inheritdoc />
>>>>>>> 5c0537f0
        public bool SuppressOnTileChanged { get; set; }

        /// <summary>
        ///     Raises the OnTileChanged event.
        /// </summary>
        /// <param name="tileRef">A reference to the new tile.</param>
        /// <param name="oldTile">The old tile that got replaced.</param>
        public void RaiseOnTileChanged(TileRef tileRef, Tile oldTile)
        {
            if (SuppressOnTileChanged)
                return;

<<<<<<< HEAD
            OnTileChanged?.Invoke(tileRef, oldTile);
        }

        public void RaiseOnGridCreated(int mapId, int gridId)
        {
            OnGridCreated?.Invoke(mapId, gridId);
        }

        public void RaiseOnGridRemoved(int mapId, int gridId)
        {
            OnGridRemoved?.Invoke(mapId, gridId);
        }
=======
            TileChanged?.Invoke(this, new TileChangedEventArgs(tileRef, oldTile));

            if(_netManager.IsClient)
                return;

            var message = _netManager.CreateNetMessage<MsgMap>();
>>>>>>> 5c0537f0

            message.MessageType = MapMessage.TurfUpdate;
            message.SingleTurf = new MsgMap.Turf
            {
                X = tileRef.X,
                Y = tileRef.Y,
                Tile = (uint)tileRef.Tile
            };
            message.GridIndex = tileRef.LocalPos.GridID;
            message.MapIndex = tileRef.LocalPos.MapID;

            _netManager.ServerSendToAll(message);
        }

        /// <summary>
        ///     Holds an indexed collection of map grids.
        /// </summary>
        private readonly Dictionary<MapId, Map> _maps = new Dictionary<MapId, Map>();

<<<<<<< HEAD
        public virtual void UnregisterMap(int mapID)
        {
            if (!_Maps.TryGetValue(mapID, out var map))
            {
                Logger.Warning($"Attempted to unregister nonexistent map {mapID}.");
            }
            else
            {
                // Unregister grids so that RaiseOnGridRemoved gets raised.
                var grids = map.GetAllGrids().ToArray();
                foreach (var grid in grids)
                {
                    map.RemoveGrid(grid.Index);
                }
                _Maps.Remove(mapID);
=======
        /// <inheritdoc />
        public void DeleteMap(MapId mapID)
        {
            if (!_maps.ContainsKey(mapID))
            {
                Logger.Warning("[MAP] Attempted to delete nonexistent map.");
                return;
>>>>>>> 5c0537f0
            }

            MapDestroyed?.Invoke(this, new MapEventArgs(_maps[mapID]));
            _maps.Remove(mapID);

            if(_netManager.IsClient)
                return;

            var msg = _netManager.CreateNetMessage<MsgMap>();

            msg.MessageType = MapMessage.DeleteMap;
            msg.MapIndex = mapID;

            _netManager.ServerSendToAll(msg);
        }

        /// <inheritdoc />
        public IMap CreateMap(MapId mapID, bool overwrite = false)
        {
            if(!overwrite && _maps.ContainsKey(mapID))
            {
                Logger.Warning("[MAP] Attempted to overwrite existing map.");
                return null;
            }

            var newMap = new Map(this, mapID);
            _maps.Add(mapID, newMap);
            MapCreated?.Invoke(this, new MapEventArgs(newMap));

            if (_netManager.IsClient)
                return newMap;

            var msg = _netManager.CreateNetMessage<MsgMap>();

            msg.MessageType = MapMessage.CreateMap;
            msg.MapIndex = newMap.Index;

            _netManager.ServerSendToAll(msg);

            return newMap;
        }

        /// <inheritdoc />
        public IMap GetMap(MapId mapID)
        {
            return _maps[mapID];
        }

        /// <inheritdoc />
        public bool MapExists(MapId mapID)
        {
            return _maps.ContainsKey(mapID);
        }

        /// <inheritdoc />
        public bool TryGetMap(MapId mapID, out IMap map)
        {
            if (_maps.ContainsKey(mapID))
            {
                map = _maps[mapID];
                return true;
            }
            map = null;
            return false;
        }

        private IEnumerable<IMap> GetAllMaps()
        {
<<<<<<< HEAD
            foreach (var kmap in _Maps)
            {
                yield return kmap.Value;
            }
=======
            return _maps.Select(kvMap => kvMap.Value);
        }
    }

    /// <summary>
    ///     Arguments for when a map is created or deleted locally ore remotely.
    /// </summary>
    public class MapEventArgs : EventArgs
    {
        /// <summary>
        ///     Map that is being modified.
        /// </summary>
        public IMap Map { get; }

        /// <summary>
        ///     Creates a new instance of this class.
        /// </summary>
        public MapEventArgs(IMap map)
        {
            Map = map;
        }
    }

    /// <summary>
    ///     Arguments for when a tile is changed locally or remotely.
    /// </summary>
    public class TileChangedEventArgs : EventArgs
    {
        /// <summary>
        ///     New tile that replaced the old one.
        /// </summary>
        public TileRef NewTile { get; }

        /// <summary>
        ///     Old tile that was replaced.
        /// </summary>
        public Tile OldTile { get; }

        /// <summary>
        ///     Creates a new instance of this class.
        /// </summary>
        public TileChangedEventArgs(TileRef newTile, Tile oldTile)
        {
            NewTile = newTile;
            OldTile = oldTile;
>>>>>>> 5c0537f0
        }
    }

    /// <summary>
    ///     Arguments for when a Grid is changed locally or remotely.
    /// </summary>
    public class GridChangedEventArgs : EventArgs
    {
        /// <summary>
        ///     Grid being changed.
        /// </summary>
        public IMapGrid Grid { get; }

        /// <summary>
        ///     Creates a new instance of this class.
        /// </summary>
        public GridChangedEventArgs(IMapGrid grid)
        {
            Grid = grid;
        }
    }
}<|MERGE_RESOLUTION|>--- conflicted
+++ resolved
@@ -4,13 +4,8 @@
 using SS14.Shared.Enums;
 using SS14.Shared.Interfaces.Map;
 using SS14.Shared.Log;
-<<<<<<< HEAD
 using SS14.Shared.Maths;
-using Vector2 = SS14.Shared.Maths.Vector2;
-using System.Linq;
-=======
 using SS14.Shared.Network.Messages;
->>>>>>> 5c0537f0
 
 namespace SS14.Shared.Map
 {
@@ -23,19 +18,13 @@
         /// <inheritdoc />
         public void Initialize()
         {
-<<<<<<< HEAD
-            NetSetup();
-            CreateMap(NULLSPACE);
-=======
             _netManager.RegisterNetMessage<MsgMap>(MsgMap.NAME, message => HandleNetworkMessage((MsgMap)message));
             CreateMap(MapId.Nullspace);
->>>>>>> 5c0537f0
         }
 
         /// <inheritdoc />
         public event EventHandler<TileChangedEventArgs> TileChanged;
 
-<<<<<<< HEAD
         public event GridEventHandler OnGridCreated;
 
         public event GridEventHandler OnGridRemoved;
@@ -44,9 +33,8 @@
         ///     Should the OnTileChanged event be suppressed? This is useful for initially loading the map
         ///     so that you don't spam an event for each of the million station tiles.
         /// </summary>
-=======
-        /// <inheritdoc />
-        public event EventHandler<GridChangedEventArgs> GridChanged; 
+        /// <inheritdoc />
+        public event EventHandler<GridChangedEventArgs> GridChanged;
 
         /// <inheritdoc />
         public event EventHandler<MapEventArgs> MapCreated;
@@ -55,7 +43,6 @@
         public event EventHandler<MapEventArgs> MapDestroyed;
 
         /// <inheritdoc />
->>>>>>> 5c0537f0
         public bool SuppressOnTileChanged { get; set; }
 
         /// <summary>
@@ -68,27 +55,12 @@
             if (SuppressOnTileChanged)
                 return;
 
-<<<<<<< HEAD
-            OnTileChanged?.Invoke(tileRef, oldTile);
-        }
-
-        public void RaiseOnGridCreated(int mapId, int gridId)
-        {
-            OnGridCreated?.Invoke(mapId, gridId);
-        }
-
-        public void RaiseOnGridRemoved(int mapId, int gridId)
-        {
-            OnGridRemoved?.Invoke(mapId, gridId);
-        }
-=======
             TileChanged?.Invoke(this, new TileChangedEventArgs(tileRef, oldTile));
 
             if(_netManager.IsClient)
                 return;
 
             var message = _netManager.CreateNetMessage<MsgMap>();
->>>>>>> 5c0537f0
 
             message.MessageType = MapMessage.TurfUpdate;
             message.SingleTurf = new MsgMap.Turf
@@ -103,28 +75,21 @@
             _netManager.ServerSendToAll(message);
         }
 
+        public void RaiseOnGridCreated(int mapId, int gridId)
+        {
+            OnGridCreated?.Invoke(mapId, gridId);
+        }
+
+        public void RaiseOnGridRemoved(int mapId, int gridId)
+        {
+            OnGridRemoved?.Invoke(mapId, gridId);
+        }
+
         /// <summary>
         ///     Holds an indexed collection of map grids.
         /// </summary>
         private readonly Dictionary<MapId, Map> _maps = new Dictionary<MapId, Map>();
 
-<<<<<<< HEAD
-        public virtual void UnregisterMap(int mapID)
-        {
-            if (!_Maps.TryGetValue(mapID, out var map))
-            {
-                Logger.Warning($"Attempted to unregister nonexistent map {mapID}.");
-            }
-            else
-            {
-                // Unregister grids so that RaiseOnGridRemoved gets raised.
-                var grids = map.GetAllGrids().ToArray();
-                foreach (var grid in grids)
-                {
-                    map.RemoveGrid(grid.Index);
-                }
-                _Maps.Remove(mapID);
-=======
         /// <inheritdoc />
         public void DeleteMap(MapId mapID)
         {
@@ -132,7 +97,6 @@
             {
                 Logger.Warning("[MAP] Attempted to delete nonexistent map.");
                 return;
->>>>>>> 5c0537f0
             }
 
             MapDestroyed?.Invoke(this, new MapEventArgs(_maps[mapID]));
@@ -201,12 +165,6 @@
 
         private IEnumerable<IMap> GetAllMaps()
         {
-<<<<<<< HEAD
-            foreach (var kmap in _Maps)
-            {
-                yield return kmap.Value;
-            }
-=======
             return _maps.Select(kvMap => kvMap.Value);
         }
     }
@@ -252,7 +210,6 @@
         {
             NewTile = newTile;
             OldTile = oldTile;
->>>>>>> 5c0537f0
         }
     }
 
