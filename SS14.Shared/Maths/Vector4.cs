--- conflicted
+++ resolved
@@ -183,99 +183,13 @@
 
         #region Instance
 
-<<<<<<< HEAD
-        #region public void Add()
-
-        /// <summary>Add the Vector passed as parameter to this instance.</summary>
-        /// <param name="right">Right operand. This parameter is only read from.</param>
-        [Obsolete("Use static Add() method instead.")]
-        public void Add(Vector4 right)
-        {
-            this.X += right.X;
-            this.Y += right.Y;
-            this.Z += right.Z;
-            this.W += right.W;
-        }
-
-        /// <summary>Add the Vector passed as parameter to this instance.</summary>
-        /// <param name="right">Right operand. This parameter is only read from.</param>
-        [Obsolete("Use static Add() method instead.")]
-        public void Add(ref Vector4 right)
-        {
-            this.X += right.X;
-            this.Y += right.Y;
-            this.Z += right.Z;
-            this.W += right.W;
-        }
-
-        #endregion public void Add()
-
-        #region public void Sub()
-
-        /// <summary>Subtract the Vector passed as parameter from this instance.</summary>
-        /// <param name="right">Right operand. This parameter is only read from.</param>
-        [Obsolete("Use static Subtract() method instead.")]
-        public void Sub(Vector4 right)
-        {
-            this.X -= right.X;
-            this.Y -= right.Y;
-            this.Z -= right.Z;
-            this.W -= right.W;
-        }
-
-        /// <summary>Subtract the Vector passed as parameter from this instance.</summary>
-        /// <param name="right">Right operand. This parameter is only read from.</param>
-        [Obsolete("Use static Subtract() method instead.")]
-        public void Sub(ref Vector4 right)
-        {
-            this.X -= right.X;
-            this.Y -= right.Y;
-            this.Z -= right.Z;
-            this.W -= right.W;
-        }
-
-        #endregion public void Sub()
-
-        #region public void Mult()
-
-        /// <summary>Multiply this instance by a scalar.</summary>
-        /// <param name="f">Scalar operand.</param>
-        [Obsolete("Use static Multiply() method instead.")]
-        public void Mult(float f)
-        {
-            this.X *= f;
-            this.Y *= f;
-            this.Z *= f;
-            this.W *= f;
-        }
-
-        #endregion public void Mult()
-
-        #region public void Div()
-
-        /// <summary>Divide this instance by a scalar.</summary>
-        /// <param name="f">Scalar operand.</param>
-        [Obsolete("Use static Divide() method instead.")]
-        public void Div(float f)
-        {
-            float mult = 1.0f / f;
-            this.X *= mult;
-            this.Y *= mult;
-            this.Z *= mult;
-            this.W *= mult;
-        }
-
-        #endregion public void Div()
-
-=======
->>>>>>> 3a5ea35c
         #region public float Length
 
         /// <summary>
         /// Gets the length (magnitude) of the vector.
         /// </summary>
         /// <seealso cref="LengthSquared"/>
-        public float Length => (float) Math.Sqrt(X * X + Y * Y + Z * Z + W * W);
+        public float Length => (float)Math.Sqrt(X * X + Y * Y + Z * Z + W * W);
 
         #endregion
 
@@ -309,51 +223,6 @@
 
         #endregion
 
-<<<<<<< HEAD
-        #region public void Scale()
-
-        /// <summary>
-        /// Scales the current Vector4 by the given amounts.
-        /// </summary>
-        /// <param name="sx">The scale of the X component.</param>
-        /// <param name="sy">The scale of the Y component.</param>
-        /// <param name="sz">The scale of the Z component.</param>
-        /// <param name="sw">The scale of the Z component.</param>
-        [Obsolete("Use static Multiply() method instead.")]
-        public void Scale(float sx, float sy, float sz, float sw)
-        {
-            this.X = X * sx;
-            this.Y = Y * sy;
-            this.Z = Z * sz;
-            this.W = W * sw;
-        }
-
-        /// <summary>Scales this instance by the given parameter.</summary>
-        /// <param name="scale">The scaling of the individual components.</param>
-        [Obsolete("Use static Multiply() method instead.")]
-        public void Scale(Vector4 scale)
-        {
-            this.X *= scale.X;
-            this.Y *= scale.Y;
-            this.Z *= scale.Z;
-            this.W *= scale.W;
-        }
-
-        /// <summary>Scales this instance by the given parameter.</summary>
-        /// <param name="scale">The scaling of the individual components.</param>
-        [Obsolete("Use static Multiply() method instead.")]
-        public void Scale(ref Vector4 scale)
-        {
-            this.X *= scale.X;
-            this.Y *= scale.Y;
-            this.Z *= scale.Z;
-            this.W *= scale.W;
-        }
-
-        #endregion public void Scale()
-
-=======
->>>>>>> 3a5ea35c
         #endregion
 
         #region Static
@@ -993,7 +862,7 @@
             if (!(obj is Vector4))
                 return false;
 
-            return Equals((Vector4) obj);
+            return Equals((Vector4)obj);
         }
 
         #endregion
