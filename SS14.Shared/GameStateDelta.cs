--- conflicted
+++ resolved
@@ -11,15 +11,9 @@
     [Serializable, NetSerializable]
     public class GameStateDelta
     {
-<<<<<<< HEAD
-        public readonly MemoryStream deltaBytes = new MemoryStream();
+        public byte[] deltaBytes;
         public uint FromSequence { get; set; }
         public uint Sequence { get; set; }
-=======
-        public byte[] deltaBytes;
-        public uint FromSequence;
-        public uint Sequence;
->>>>>>> c64b074e
 
         public GameStateDelta(byte[] bytes)
         {
@@ -34,7 +28,7 @@
         {
             get { return deltaBytes.Length; }
         }
-        
+
         public void Create(GameState fromState, GameState toState)
         {
             Sequence = toState.Sequence;
