﻿<?xml version="1.0" encoding="utf-8"?>
<Project DefaultTargets="Build" xmlns="http://schemas.microsoft.com/developer/msbuild/2003" ToolsVersion="12.0">
  <Import Project="..\MSBuild\SS14.Properties.targets" />
  <Import Project="$(SolutionDir)\MSBuild\SS14.SolutionSpecific.targets" />
  <PropertyGroup>
    <ProjectType>Local</ProjectType>
    <ProjectGuid>{0529F740-0000-0000-0000-000000000000}</ProjectGuid>
    <Configuration Condition=" '$(Configuration)' == '' ">Debug</Configuration>
    <Platform Condition=" '$(Platform)' == '' ">AnyCPU</Platform>
    <AssemblyKeyContainerName />
    <AssemblyName>SS14.Shared</AssemblyName>
    <TargetFrameworkVersion>v4.5.1</TargetFrameworkVersion>
    <OutputType>Library</OutputType>
    <AppDesignerFolder />
    <RootNamespace>SS14.Shared</RootNamespace>
    <StartArguments />
    <FileUpgradeFlags />
    <TargetFrameworkProfile />
    <NoWarn>0649</NoWarn>
    <AllowedReferenceRelatedFileExtensions>.pdb;.dll.config</AllowedReferenceRelatedFileExtensions>
    <OutputPath>$(SolutionDir)bin\Shared\</OutputPath>
    <FileAlignment>4096</FileAlignment>
    <ConfigurationOverrideFile />
    <BaseAddress>285212672</BaseAddress>
    <RegisterForComInterop>False</RegisterForComInterop>
    <RemoveIntegerChecks>False</RemoveIntegerChecks>
    <WarningLevel>4</WarningLevel>
  </PropertyGroup>
  <PropertyGroup Condition=" '$(Configuration)|$(Platform)' == 'Debug|x86' ">
    <DefineConstants>TRACE;DEBUG</DefineConstants>
    <DebugSymbols>True</DebugSymbols>
    <Optimize>False</Optimize>
    <PlatformTarget>x86</PlatformTarget>
  </PropertyGroup>
  <PropertyGroup Condition=" '$(Configuration)|$(Platform)' == 'Release|x86' ">
    <DefineConstants>TRACE;RELEASE</DefineConstants>
    <Optimize>True</Optimize>
    <PlatformTarget>x86</PlatformTarget>
    <DebugSymbols>False</DebugSymbols>
    <AllowedReferenceRelatedFileExtensions>.dll.config</AllowedReferenceRelatedFileExtensions>
  </PropertyGroup>
  <PropertyGroup Condition=" '$(Configuration)|$(Platform)' == 'Debug|x64' ">
    <DefineConstants>TRACE;DEBUG</DefineConstants>
    <DebugSymbols>True</DebugSymbols>
    <Optimize>False</Optimize>
    <PlatformTarget>x64</PlatformTarget>
  </PropertyGroup>
  <PropertyGroup Condition=" '$(Configuration)|$(Platform)' == 'Release|x64' ">
    <DefineConstants>TRACE;RELEASE</DefineConstants>
    <Optimize>True</Optimize>
    <PlatformTarget>x64</PlatformTarget>
    <DebugSymbols>False</DebugSymbols>
    <AllowedReferenceRelatedFileExtensions>.dll.config</AllowedReferenceRelatedFileExtensions>
  </PropertyGroup>
  <PropertyGroup Condition=" '$(Configuration)|$(Platform)' == 'Debug|AnyCPU' ">
    <DefineConstants>TRACE;DEBUG</DefineConstants>
    <DebugSymbols>True</DebugSymbols>
    <Optimize>false</Optimize>
    <PlatformTarget>AnyCPU</PlatformTarget>
  </PropertyGroup>
  <PropertyGroup Condition=" '$(Configuration)|$(Platform)' == 'Release|AnyCPU' ">
    <DefineConstants>TRACE;RELEASE</DefineConstants>
    <Optimize>true</Optimize>
    <DebugSymbols>False</DebugSymbols>
    <AllowedReferenceRelatedFileExtensions>.dll.config</AllowedReferenceRelatedFileExtensions>
    <PlatformTarget>AnyCPU</PlatformTarget>
  </PropertyGroup>
  <Import Project="..\MSBuild\SS14.DefineConstants.targets" />
  <ItemGroup>
    <Reference Include="ICSharpCode.SharpZipLib, Version=0.86.0.518, Culture=neutral, PublicKeyToken=1b03e6acf1164f73, processorArchitecture=MSIL">
      <HintPath>$(PackageDir)SharpZipLib.0.86.0\lib\20\ICSharpCode.SharpZipLib.dll</HintPath>
    </Reference>
    <Reference Include="Microsoft.CSharp">
      <Name>Microsoft.CSharp</Name>
    </Reference>
    <Reference Include="Mono.Cecil, Version=0.9.6.0, Culture=neutral, PublicKeyToken=0738eb9f132ed756, processorArchitecture=MSIL">
      <HintPath>$(PackageDir)Mono.Cecil.0.9.6.4\lib\net45\Mono.Cecil.dll</HintPath>
    </Reference>
    <Reference Include="NetSerializer, Version=4.1.0.0, Culture=neutral, processorArchitecture=MSIL">
      <HintPath>$(PackageDir)NetSerializer.4.1.0\lib\net45\NetSerializer.dll</HintPath>
    </Reference>
    <Reference Include="Nett, Version=0.7.0.0, Culture=neutral, processorArchitecture=MSIL">
      <HintPath>$(PackageDir)Nett.0.7.0\lib\Net40\Nett.dll</HintPath>
    </Reference>
<<<<<<< HEAD
    <Reference Include="OpenTK, Version=3.0.0.0, Culture=neutral, PublicKeyToken=bad199fe84eb3df4, processorArchitecture=MSIL">
      <HintPath>$(PackageDir)OpenTK.3.0.0-pre\lib\net20\OpenTK.dll</HintPath>
    </Reference>
=======
>>>>>>> 5c0537f0
    <Reference Include="System">
      <Name>System</Name>
    </Reference>
    <Reference Include="System.Core">
      <Name>System.Core</Name>
    </Reference>
    <Reference Include="System.Data">
      <Name>System.Data</Name>
    </Reference>
    <Reference Include="System.Data.DataSetExtensions">
      <Name>System.Data.DataSetExtensions</Name>
    </Reference>
    <Reference Include="System.Drawing" />
    <Reference Include="System.Windows.Forms">
      <Name>System.Windows.Forms</Name>
    </Reference>
    <Reference Include="System.Xml">
      <Name>System.Xml</Name>
    </Reference>
    <Reference Include="System.Xml.Linq">
      <Name>System.Xml.Linq</Name>
    </Reference>
    <Reference Include="YamlDotNet">
      <HintPath>$(PackageDir)YamlDotNet.4.2.1\lib\net35\YamlDotNet.dll</HintPath>
    </Reference>
    <!-- See SS14.Client csproj for why there's a conditional here. -->
    <Reference Include="System.ValueTuple" Condition="'$(Godot)' != 'Yes'">
      <HintPath>$(PackageDir)System.ValueTuple.4.3.1\lib\netstandard1.0\System.ValueTuple.dll</HintPath>
    </Reference>
  </ItemGroup>
  <ItemGroup>
    <ProjectReference Include="..\Lidgren.Network\Lidgren.Network.csproj">
      <Name>Lidgren.Network</Name>
      <Project>{59250BAF-0000-0000-0000-000000000000}</Project>
      <Private>True</Private>
    </ProjectReference>
    <ProjectReference Include="..\SS14.Shared.Bsdiff\SS14.Shared.Bsdiff\SS14.Shared.Bsdiff.csproj">
      <Project>{0e0723e8-d785-4f61-81f4-182a12bcaa52}</Project>
      <Name>SS14.Shared.Bsdiff</Name>
    </ProjectReference>
  </ItemGroup>
  <ItemGroup>
    <Compile Include="Configuration\ConfigurationManager.cs" />
    <Compile Include="Configuration\CVar.cs" />
    <Compile Include="ContentPack\AssemblyLoader.cs" />
    <Compile Include="ContentPack\DirLoader.cs" />
    <Compile Include="ContentPack\GameClient.cs" />
    <Compile Include="ContentPack\GameServer.cs" />
    <Compile Include="ContentPack\GameShared.cs" />
    <Compile Include="ContentPack\IContentRoot.cs" />
    <Compile Include="ContentPack\PackLoader.cs" />
    <Compile Include="ContentPack\PathHelpers.cs" />
    <Compile Include="ContentPack\ResourceManager.cs" />
    <Compile Include="ContentPack\AssemblyTypeChecker.cs" />
    <Compile Include="GameObjects\EntityUid.cs" />
    <Compile Include="GameObjects\IncomingEntityComponentMessage.cs" />
    <Compile Include="GameObjects\IncomingEntityMessage.cs" />
    <Compile Include="Interfaces\Configuration\IConfigurationManager.cs" />
    <Compile Include="Console\ICommand.cs" />
    <Compile Include="GameObjects\EntityEvents.cs" />
    <Compile Include="Exceptions\TypeArgumentException.cs" />
    <Compile Include="GameObjects\Entity.cs" />
    <Compile Include="Interfaces\GameObjects\Components\IClickableComponent.cs" />
    <Compile Include="Interfaces\GameObjects\Components\ICollidableComponent.cs" />
    <Compile Include="Interfaces\GameObjects\Components\IContainer.cs" />
    <Compile Include="Interfaces\GameObjects\Components\IContainerManager.cs" />
    <Compile Include="Interfaces\GameObjects\Components\ITransformComponent.cs" />
    <Compile Include="Interfaces\GameObjects\IComponent.cs" />
    <Compile Include="Interfaces\GameObjects\IComponentFactory.cs" />
    <Compile Include="Interfaces\GameObjects\IComponentManager.cs" />
    <Compile Include="Interfaces\GameObjects\IEntity.cs" />
    <Compile Include="Interfaces\GameObjects\IEntityManager.cs" />
    <Compile Include="Interfaces\GameObjects\IEntityQuery.cs" />
    <Compile Include="Interfaces\GameObjects\System\IEntitySystem.cs" />
    <Compile Include="Interfaces\GameObjects\IEntitySystemManager.cs" />
    <Compile Include="Interfaces\IResourceManager.cs" />
    <Compile Include="Interfaces\Log\ILogManager.cs" />
    <Compile Include="Interfaces\Map\IMap.cs" />
    <Compile Include="Interfaces\Network\INetChannel.cs" />
    <Compile Include="Interfaces\Network\IClientNetManager.cs" />
    <Compile Include="Interfaces\Network\INetManager.cs" />
    <Compile Include="Interfaces\Network\IServerNetManager.cs" />
    <Compile Include="Interfaces\Physics\ICollidable.cs" />
    <Compile Include="Interfaces\Physics\ICollider.cs" />
    <Compile Include="Interfaces\Physics\ICollisionManager.cs" />
    <Compile Include="Interfaces\Reflection\IReflectionManager.cs" />
    <Compile Include="Interfaces\Serialization\ISS14Serializer.cs" />
    <Compile Include="Interfaces\Map\IMapChunk.cs" />
    <Compile Include="Interfaces\Map\IMapGrid.cs" />
    <Compile Include="Interfaces\Map\IMapManager.cs" />
    <Compile Include="Interfaces\Map\ITileDefinition.cs" />
    <Compile Include="Interfaces\Map\ITileDefinitionManager.cs" />
    <Compile Include="Interfaces\Timers\ITimerManager.cs" />
    <Compile Include="Interfaces\Timing\IGameTiming.cs" />
    <Compile Include="GameStates\GameStateDelta.cs" />
    <Compile Include="GameStates\GameState.cs" />
    <Compile Include="GameStates\PlayerState.cs" />
    <Compile Include="IoC\Exceptions\ImplementationConstructorException.cs" />
    <Compile Include="Enums\Lighting.cs" />
    <Compile Include="Log\LogLevel.cs" />
    <Compile Include="Log\Logger.cs" />
    <Compile Include="Log\LogManager.cs" />
    <Compile Include="Map\GridId.cs" />
    <Compile Include="Map\Map.cs" />
    <Compile Include="Map\Coordinates.cs" />
    <Compile Include="Map\MapId.cs" />
    <Compile Include="Maths\Angle.cs" />
    <Compile Include="Maths\Box2.cs" />
    <Compile Include="Maths\Box2i.cs" />
    <Compile Include="Map\Chunk.cs" />
    <Compile Include="Map\DefaultTileDefinitions.cs" />
    <Compile Include="Map\MapGrid.cs" />
    <Compile Include="Map\MapManager.cs" />
    <Compile Include="Map\MapManager.Network.cs" />
    <Compile Include="Map\Tile.cs" />
    <Compile Include="Map\TileDefinition.cs" />
    <Compile Include="Map\TileDefinitionManager.cs" />
    <Compile Include="Map\TileRef.cs" />
    <Compile Include="Maths\Color.cs" />
    <Compile Include="Maths\Color4.cs" />
    <Compile Include="Maths\FloatMath.cs" />
    <Compile Include="Maths\Direction.cs" />
    <Compile Include="Maths\Circle.cs" />
    <Compile Include="Maths\MathHelper.cs" />
    <Compile Include="Maths\Matrix3.cs" />
    <Compile Include="Maths\Matrix4.cs" />
    <Compile Include="Maths\Quaternion.cs" />
    <Compile Include="Maths\Vector2.cs" />
    <Compile Include="Maths\Vector2i.cs" />
    <Compile Include="Maths\Vector2u.cs" />
    <Compile Include="Maths\Vector3.cs" />
    <Compile Include="Maths\Vector4.cs" />
    <Compile Include="Network\Messages\MsgFullState.cs" />
    <Compile Include="Network\Messages\MsgStateUpdate.cs" />
    <Compile Include="Network\NetChannelArgs.cs" />
    <Compile Include="Network\NetMessageArgs.cs" />
    <Compile Include="Network\Messages\MsgChat.cs" />
    <Compile Include="Network\Messages\MsgClGreet.cs" />
    <Compile Include="Network\Messages\MsgConCmd.cs" />
    <Compile Include="Network\Messages\MsgConCmdAck.cs" />
    <Compile Include="Network\Messages\MsgConCmdReg.cs" />
    <Compile Include="Network\Messages\MsgEntity.cs" />
    <Compile Include="Network\Messages\MsgMap.cs" />
    <Compile Include="Network\Messages\MsgMapReq.cs" />
    <Compile Include="Network\Messages\MsgPlacement.cs" />
    <Compile Include="Network\Messages\MsgPlayerList.cs" />
    <Compile Include="Network\Messages\MsgPlayerListReq.cs" />
    <Compile Include="Network\Messages\MsgServerInfo.cs" />
    <Compile Include="Network\Messages\MsgServerInfoReq.cs" />
    <Compile Include="Network\Messages\MsgSession.cs" />
    <Compile Include="Network\Messages\MsgStateAck.cs" />
    <Compile Include="Network\NetChannel.cs" />
    <Compile Include="Network\NetMessage.cs" />
    <Compile Include="Network\NetManager.cs" />
    <Compile Include="Network\StringTable.cs" />
    <Compile Include="Physics\CollidableAABB.cs" />
    <Compile Include="Physics\CollidableBucket.cs" />
    <Compile Include="Physics\CollidablePoint.cs" />
    <Compile Include="Physics\CollisionManager.cs" />
    <Compile Include="Enums\PlacementInformation.cs" />
    <Compile Include="Enums\KeyFunctions.cs" />
    <Compile Include="Players\PlayerIndex.cs" />
    <Compile Include="Utility\QuadTree.cs" />
    <Compile Include="Reflection\ReflectAttribute.cs" />
    <Compile Include="Serialization\NetSerializableAttribute.cs" />
    <Compile Include="Serialization\SS14Serializer.cs" />
    <Compile Include="Timers\Timer.cs" />
    <Compile Include="Timers\TimerManager.cs" />
    <Compile Include="Timing\GameTiming.cs" />
    <!--
    <Compile Include="Utility\BitS>tream.cs" />
    <EmbeddedResource Include="Utility\BitStream.resx">
      <DependentUpon>BitStream.cs</DependentUpon>
    </EmbeddedResource>
    -->
    <Compile Include="Utility\CommandParsing.cs" />
    <Compile Include="Utility\NetParamsPacker.cs" />
    <Compile Include="Utility\PlatformDetector.cs" />
    <Compile Include="Utility\PlatformTools.cs" />
    <Compile Include="Utility\RandomString.cs" />
    <Compile Include="Utility\Range.cs" />
    <Compile Include="Utility\unZipString.cs" />
    <Compile Include="Utility\YamlHelpers.cs" />
    <Compile Include="Utility\CollectionExtensions.cs" />
    <Compile Include="Enums\NetworkEnums.cs" />
    <Compile Include="Properties\AssemblyInfo.cs" />
    <Compile Include="Console\ChatChannel.cs" />
    <Compile Include="Enums\VectorEventArgs.cs" />
    <Compile Include="IoC\IoCManager.cs" />
    <Compile Include="IoC\IPostInjectInit.cs" />
    <Compile Include="IoC\DependencyAttribute.cs" />
    <Compile Include="IoC\Exceptions\InvalidImplementationException.cs" />
    <Compile Include="GameObjects\Component.cs" />
    <Compile Include="GameObjects\ComponentFactory.cs" />
    <Compile Include="GameObjects\ComponentManager.cs" />
    <Compile Include="GameObjects\EntityManager.cs" />
    <Compile Include="GameObjects\EntityQuery.cs" />
    <Compile Include="GameObjects\EntitySystemManager.cs" />
    <Compile Include="GameObjects\IEntityNetworkManager.cs" />
    <Compile Include="GameObjects\ParticleSettings.cs" />
    <Compile Include="GameObjects\StaticConstants.cs" />
    <Compile Include="GameObjects\System\EntityUpdateSystem.cs" />
    <Compile Include="GameObjects\System\EntitySystem.cs" />
    <Compile Include="GameObjects\Components\Collidable\CollidableComponentState.cs" />
    <Compile Include="GameObjects\Components\BoundingBox\BoundingBoxComponentState.cs" />
    <Compile Include="GameObjects\Components\Light\PointLightComponentState.cs" />
    <Compile Include="GameObjects\Components\Particles\ParticleSystemComponentState.cs" />
    <Compile Include="GameObjects\Components\Physics\PhysicsComponentState.cs" />
    <Compile Include="GameObjects\Components\Renderable\AnimatedSpriteComponentState.cs" />
    <Compile Include="GameObjects\Components\Renderable\RenderableComponentState.cs" />
    <Compile Include="GameObjects\Components\Renderable\SpriteComponentState.cs" />
    <Compile Include="GameObjects\Components\Renderable\WearableAnimatedSpriteComponentState.cs" />
    <Compile Include="GameObjects\Components\Transform\TransformComponentState.cs" />
    <Compile Include="GameObjects\EntitySystemMessage\EntitySystemMessage.cs" />
    <Compile Include="GameObjects\EntitySystemMessage\InventorySystemMessages.cs" />
    <Compile Include="GameObjects\Events\InputEvents.cs" />
    <Compile Include="GameObjects\Server\ServerDelegates.cs" />
    <Compile Include="GameObjects\ComponentEnums.cs" />
    <Compile Include="GameObjects\ComponentParameter.cs" />
    <Compile Include="GameObjects\ComponentReplyMessage.cs" />
    <Compile Include="GameObjects\ComponentState.cs" />
    <Compile Include="GameObjects\EntityState.cs" />
    <Compile Include="GameObjects\ItemFlags.cs" />
    <Compile Include="Prototypes\IPrototype.cs" />
    <Compile Include="Prototypes\PrototypeManager.cs" />
    <Compile Include="Prototypes\EntityPrototype.cs" />
    <Compile Include="Reflection\ReflectionManager.cs" />
    <Compile Include="IoC\Exceptions\UnregisteredDependencyException.cs" />
    <Compile Include="IoC\Exceptions\UnregisteredTypeException.cs" />
    <Compile Include="GameObjects\Components\NetIDs.cs" />
  </ItemGroup>
  <ItemGroup>
    <None Include="app.config" />
<<<<<<< HEAD
    <Content Include="$(PackageDir)OpenTK.3.0.0-pre\content\OpenTK.dll.config">
      <CopyToOutputDirectory>PreserveNewest</CopyToOutputDirectory>
    </Content>
=======
>>>>>>> 5c0537f0
    <None Include="packages.config" />
  </ItemGroup>
  <ItemGroup />
  <Import Project="$(MSBuildBinPath)\Microsoft.CSharp.targets" />
  <Import Project="..\MSBuild\SS14.Engine.targets" />
  <PropertyGroup>
    <PreBuildEvent>
    </PreBuildEvent>
    <PostBuildEvent>
    </PostBuildEvent>
  </PropertyGroup>
  <ItemGroup>
    <!-- Can't just include everything inside Resources because of build tools and intermediate files. -->
    <Resources Include="..\Resources\Fonts\**\*.*">
      <ResourceRoot>Fonts</ResourceRoot>
      <Visible>False</Visible>
    </Resources>
    <Resources Include="..\Resources\ParticleSystems\**\*.*">
      <ResourceRoot>ParticleSystems</ResourceRoot>
      <Visible>False</Visible>
    </Resources>
    <Resources Include="..\Resources\Shaders\**\*.*">
      <ResourceRoot>Shaders</ResourceRoot>
      <Visible>False</Visible>
    </Resources>
    <Resources Include="..\Resources\Textures\Unatlased\**\*.*">
      <ResourceRoot>Textures\Unatlased</ResourceRoot>
      <Visible>False</Visible>
    </Resources>
    <Resources Include="..\Resources\Textures\UserInterface\**\*.*">
      <ResourceRoot>Textures\UserInterface</ResourceRoot>
      <Visible>False</Visible>
    </Resources>
    <Resources Include="..\Resources\Textures\Decals\**\*.*">
      <ResourceRoot>Textures\Decals</ResourceRoot>
      <Visible>False</Visible>
    </Resources>
    <Resources Include="..\Resources\Textures\Effects\**\*.*">
      <ResourceRoot>Textures\Effects</ResourceRoot>
      <Visible>False</Visible>
    </Resources>
    <Resources Include="..\Resources\Textures\Items\**\*.*">
      <ResourceRoot>Textures\Items</ResourceRoot>
      <Visible>False</Visible>
    </Resources>
    <Resources Include="..\Resources\Textures\Objects\**\*.*">
      <ResourceRoot>Textures\Objects</ResourceRoot>
      <Visible>False</Visible>
    </Resources>
    <Resources Include="..\Resources\Textures\Tiles\**\*.*">
      <ResourceRoot>Textures\Tiles</ResourceRoot>
      <Visible>False</Visible>
    </Resources>
    <Resources Include="..\Resources\Prototypes\**\*.*">
      <ResourceRoot>Prototypes\Engine</ResourceRoot>
      <Visible>False</Visible>
    </Resources>
    <Resources Include="..\Resources\SavedEntities.xml">
      <ResourceRoot />
      <Visible>False</Visible>
    </Resources>
    <Resources Include="..\Resources\emotes.xml">
      <ResourceRoot />
      <Visible>False</Visible>
    </Resources>
  </ItemGroup>
  <Target Name="AfterBuild">
    <!--<RemoveDir Directories="$(OutputPath)Resources" />
    <Copy SourceFiles="@(Resources)" DestinationFiles="$(OutputPath)Resources\%(ResourceRoot)\%(RecursiveDir)%(Filename)%(Extension)" />
  --></Target>
</Project><|MERGE_RESOLUTION|>--- conflicted
+++ resolved
@@ -82,12 +82,6 @@
     <Reference Include="Nett, Version=0.7.0.0, Culture=neutral, processorArchitecture=MSIL">
       <HintPath>$(PackageDir)Nett.0.7.0\lib\Net40\Nett.dll</HintPath>
     </Reference>
-<<<<<<< HEAD
-    <Reference Include="OpenTK, Version=3.0.0.0, Culture=neutral, PublicKeyToken=bad199fe84eb3df4, processorArchitecture=MSIL">
-      <HintPath>$(PackageDir)OpenTK.3.0.0-pre\lib\net20\OpenTK.dll</HintPath>
-    </Reference>
-=======
->>>>>>> 5c0537f0
     <Reference Include="System">
       <Name>System</Name>
     </Reference>
@@ -321,12 +315,6 @@
   </ItemGroup>
   <ItemGroup>
     <None Include="app.config" />
-<<<<<<< HEAD
-    <Content Include="$(PackageDir)OpenTK.3.0.0-pre\content\OpenTK.dll.config">
-      <CopyToOutputDirectory>PreserveNewest</CopyToOutputDirectory>
-    </Content>
-=======
->>>>>>> 5c0537f0
     <None Include="packages.config" />
   </ItemGroup>
   <ItemGroup />
