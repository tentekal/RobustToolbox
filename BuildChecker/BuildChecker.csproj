--- conflicted
+++ resolved
@@ -40,13 +40,6 @@
   <Target Name="Clean">
     <Message Importance="low" Text="Ignoring 'Clean' target." />
   </Target>
-<<<<<<< HEAD
-  <Target Name="Compile">
-  </Target>
-  <Target Name="CoreCompile">
-  </Target>
-=======
   <Target Name="Compile" />
   <Target Name="CoreCompile" />
->>>>>>> 3a5ea35c
 </Project>